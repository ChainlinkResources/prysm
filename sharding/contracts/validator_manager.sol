--- conflicted
+++ resolved
@@ -44,7 +44,7 @@
   mapping (int => Receipt) receipts;
   // shardId => headerHash
   mapping (int => bytes32) shardHead;
-  
+
   int numValidators;
   int numReceipts;
   // Indexs of empty slots caused by the function `withdraw`
@@ -112,22 +112,14 @@
       deposit: msg.value,
       addr: msg.sender
     });
-<<<<<<< HEAD
-  ++numValidators;
-  isValidatorDeposited[msg.sender] = true;
-
-  Deposit(msg.sender, index);
-  return index;
-=======
     ++numValidators;
     isValidatorDeposited[msg.sender] = true;
-    
+
     Deposit(msg.sender, index);
     return index;
->>>>>>> 4662d843
-  }
-
-  // Removes the validator from the validator set and refunds the deposited ether 
+  }
+
+  // Removes the validator from the validator set and refunds the deposited ether
   function withdraw(int _validatorIndex) public {
     require(msg.sender == validators[_validatorIndex].addr);
     // [FIXME] Should consider calling the validator's contract, might be useful
@@ -200,7 +192,7 @@
   // during a future collation. Saves a `receipt ID` for this request,
   // also saving `msg.sender`, `msg.value`, `to`, `shard_id`, `startgas`,
   // `gasprice`, and `data`.
-  function txToShard(address _to, int _shardId, uint _txStartgas, uint _txGasprice, 
+  function txToShard(address _to, int _shardId, uint _txStartgas, uint _txGasprice,
                      bytes12 _data) public payable returns(int) {
     receipts[numReceipts] = Receipt({
       shardId: _shardId,
@@ -217,13 +209,8 @@
     TxToShard(_to, _shardId, receiptId);
     return receiptId;
   }
-<<<<<<< HEAD
-
-  function updataGasPrice(int _receiptId, uint _txGasprice) public payable returns(bool) {
-=======
-  
+
   function updateGasPrice(int _receiptId, uint _txGasprice) public payable returns(bool) {
->>>>>>> 4662d843
     require(receipts[_receiptId].sender == msg.sender);
     receipts[_receiptId].txGasprice = _txGasprice;
     return true;
@@ -237,7 +224,7 @@
     emptySlotsStack[emptySlotsStackTop] = index;
     ++emptySlotsStackTop;
   }
-  
+
   function stackPop() internal returns(int) {
     if (isStackEmpty())
       return -1;

package validator

import (
	"context"

	ptypes "github.com/gogo/protobuf/types"
	ethpb "github.com/prysmaticlabs/ethereumapis/eth/v1alpha1"
	"github.com/prysmaticlabs/go-ssz"
	"github.com/prysmaticlabs/prysm/beacon-chain/cache"
	"github.com/prysmaticlabs/prysm/beacon-chain/core/feed"
	"github.com/prysmaticlabs/prysm/beacon-chain/core/feed/operation"
	"github.com/prysmaticlabs/prysm/beacon-chain/core/helpers"
	"github.com/prysmaticlabs/prysm/beacon-chain/core/state"
	stateTrie "github.com/prysmaticlabs/prysm/beacon-chain/state"
	"github.com/prysmaticlabs/prysm/shared/bls"
	"github.com/prysmaticlabs/prysm/shared/bytesutil"
	"github.com/prysmaticlabs/prysm/shared/featureconfig"
	"github.com/prysmaticlabs/prysm/shared/params"
	"go.opencensus.io/trace"
	"google.golang.org/grpc/codes"
	"google.golang.org/grpc/status"
)

const msgInvalidAttestationRequest = "Attestation request must be within current or previous epoch"

// GetAttestationData requests that the beacon node produce an attestation data object,
// which the validator acting as an attester will then sign.
func (vs *Server) GetAttestationData(ctx context.Context, req *ethpb.AttestationDataRequest) (*ethpb.AttestationData, error) {
	ctx, span := trace.StartSpan(ctx, "AttesterServer.RequestAttestation")
	defer span.End()
	span.AddAttributes(
		trace.Int64Attribute("slot", int64(req.Slot)),
		trace.Int64Attribute("committeeIndex", int64(req.CommitteeIndex)),
	)

	if vs.SyncChecker.Syncing() {
		return nil, status.Errorf(codes.Unavailable, "Syncing to latest head, not ready to respond")
	}

	currentEpoch := helpers.SlotToEpoch(vs.GenesisTimeFetcher.CurrentSlot())
	if currentEpoch > 0 && currentEpoch-1 != helpers.SlotToEpoch(req.Slot) && currentEpoch != helpers.SlotToEpoch(req.Slot) {
		return nil, status.Error(codes.InvalidArgument, msgInvalidAttestationRequest)
	}

	res, err := vs.AttestationCache.Get(ctx, req)
	if err != nil {
		return nil, status.Errorf(codes.Internal, "Could not retrieve data from attestation cache: %v", err)
	}
	if res != nil {
		return res, nil
	}

	if err := vs.AttestationCache.MarkInProgress(req); err != nil {
		if err == cache.ErrAlreadyInProgress {
			res, err := vs.AttestationCache.Get(ctx, req)
			if err != nil {
				return nil, status.Errorf(codes.Internal, "Could not retrieve data from attestation cache: %v", err)
			}
			if res == nil {
				return nil, status.Error(codes.DataLoss, "A request was in progress and resolved to nil")
			}
			return res, nil
		}
		return nil, status.Errorf(codes.Internal, "Could not mark attestation as in-progress: %v", err)
	}
	defer func() {
		if err := vs.AttestationCache.MarkNotInProgress(req); err != nil {
			log.WithError(err).Error("Failed to mark cache not in progress")
		}
	}()

	headState, err := vs.HeadFetcher.HeadState(ctx)
	if err != nil {
		return nil, status.Errorf(codes.Internal, "Could not retrieve head state: %v", err)
	}
	headRoot, err := vs.HeadFetcher.HeadRoot(ctx)
	if err != nil {
		return nil, status.Errorf(codes.Internal, "Could not retrieve head root: %v", err)
	}

	// In the case that we receive an attestation request after a newer state/block has been
	// processed, we walk up the chain until state.Slot <= req.Slot to prevent producing an
	// attestation that violates processing constraints.
	fetchState := vs.BeaconDB.State
	if !featureconfig.Get().DisableNewStateMgmt {
		fetchState = vs.StateGen.StateByRoot
	}
	for headState.Slot() > req.Slot {
		if ctx.Err() != nil {
			return nil, status.Errorf(codes.Aborted, ctx.Err().Error())
		}
		parent := headState.ParentRoot()
		headRoot = parent[:]
		headState, err = fetchState(ctx, parent)
		if err != nil {
			return nil, status.Error(codes.Internal, err.Error())
		}
		if headState == nil {
			return nil, status.Error(codes.Internal, "Failed to lookup parent state from head.")
		}
	}

	if helpers.CurrentEpoch(headState) < helpers.SlotToEpoch(req.Slot) {
		headState, err = state.ProcessSlots(ctx, headState, helpers.StartSlot(helpers.SlotToEpoch(req.Slot)))
		if err != nil {
			return nil, status.Errorf(codes.Internal, "Could not process slots up to %d: %v", req.Slot, err)
		}
	}

	targetEpoch := helpers.CurrentEpoch(headState)
	epochStartSlot := helpers.StartSlot(targetEpoch)
	targetRoot := make([]byte, 32)
	if epochStartSlot == headState.Slot() {
		targetRoot = headRoot[:]
	} else {
		targetRoot, err = helpers.BlockRootAtSlot(headState, epochStartSlot)
		if err != nil {
			return nil, status.Errorf(codes.Internal, "Could not get target block for slot %d: %v", epochStartSlot, err)
		}
		if bytesutil.ToBytes32(targetRoot) == params.BeaconConfig().ZeroHash {
			targetRoot = headRoot
		}
	}

	res = &ethpb.AttestationData{
		Slot:            req.Slot,
		CommitteeIndex:  req.CommitteeIndex,
		BeaconBlockRoot: headRoot[:],
		Source:          headState.CurrentJustifiedCheckpoint(),
		Target: &ethpb.Checkpoint{
			Epoch: targetEpoch,
			Root:  targetRoot,
		},
	}

	if err := vs.AttestationCache.Put(ctx, req, res); err != nil {
		return nil, status.Errorf(codes.Internal, "Could not store attestation data in cache: %v", err)
	}
	return res, nil
}

// ProposeAttestation is a function called by an attester to vote
// on a block via an attestation object as defined in the Ethereum Serenity specification.
func (vs *Server) ProposeAttestation(ctx context.Context, att *ethpb.Attestation) (*ethpb.AttestResponse, error) {
	if _, err := bls.SignatureFromBytes(att.Signature); err != nil {
		return nil, status.Error(codes.InvalidArgument, "Incorrect attestation signature")
	}

	root, err := ssz.HashTreeRoot(att.Data)
	if err != nil {
		return nil, status.Errorf(codes.Internal, "Could not tree hash attestation: %v", err)
	}

	// Broadcast the unaggregated attestation on a feed to notify other services in the beacon node
	// of a received unaggregated attestation.
	vs.OperationNotifier.OperationFeed().Send(&feed.Event{
		Type: operation.UnaggregatedAttReceived,
		Data: &operation.UnAggregatedAttReceivedData{
			Attestation: att,
		},
	})

	// Broadcast the new attestation to the network.
	if err := vs.P2P.Broadcast(ctx, att); err != nil {
		return nil, status.Errorf(codes.Internal, "Could not broadcast attestation: %v", err)
	}

	go func() {
		ctx = trace.NewContext(context.Background(), trace.FromContext(ctx))
		attCopy := stateTrie.CopyAttestation(att)
		if err := vs.AttPool.SaveUnaggregatedAttestation(attCopy); err != nil {
			log.WithError(err).Error("Could not handle attestation in operations service")
			return
		}
	}()

	return &ethpb.AttestResponse{
		AttestationDataRoot: root[:],
	}, nil
}

// SubscribeCommitteeSubnet subscribes to the committee ID subnet given subscribe request.
func (vs *Server) SubscribeCommitteeSubnet(ctx context.Context, req *ethpb.CommitteeSubnetSubscribeRequest) (*ptypes.Empty, error) {
	cache.CommitteeIDs.AddAttesterCommiteeID(req.Slot, req.CommitteeId)

	if req.IsAggregator {
		cache.CommitteeIDs.AddAggregatorCommiteeID(req.Slot, req.CommitteeId)
	}
<<<<<<< HEAD
=======
}

// SubscribeCommitteeSubnet subscribes to the committee ID subnet given subscribe request.
func (vs *Server) SubscribeCommitteeSubnet(ctx context.Context, req *ethpb.CommitteeSubnetSubscribeRequest) (*ptypes.Empty, error) {
	cache.CommitteeIDs.AddAttesterCommiteeID(req.Slot, req.CommitteeId)

	if req.IsAggregator {
		cache.CommitteeIDs.AddAggregatorCommiteeID(req.Slot, req.CommitteeId)
	}
>>>>>>> 1b8db882

	return &ptypes.Empty{}, nil
}<|MERGE_RESOLUTION|>--- conflicted
+++ resolved
@@ -186,8 +186,8 @@
 	if req.IsAggregator {
 		cache.CommitteeIDs.AddAggregatorCommiteeID(req.Slot, req.CommitteeId)
 	}
-<<<<<<< HEAD
-=======
+
+	return &ptypes.Empty{}, nil
 }
 
 // SubscribeCommitteeSubnet subscribes to the committee ID subnet given subscribe request.
@@ -197,7 +197,6 @@
 	if req.IsAggregator {
 		cache.CommitteeIDs.AddAggregatorCommiteeID(req.Slot, req.CommitteeId)
 	}
->>>>>>> 1b8db882
 
 	return &ptypes.Empty{}, nil
 }
--- conflicted
+++ resolved
@@ -53,35 +53,7 @@
 		ObjectRoot: root[:],
 		Domain:     domain,
 	}
-<<<<<<< HEAD
 	ctrRoot, err := ssz.HashTreeRoot(sigRoot)
-=======
-	return nil
-}
-
-func verifyBlockRoot(blk *ethpb.BeaconBlock, pub []byte, signature []byte, domain uint64) error {
-	publicKey, err := bls.PublicKeyFromBytes(pub)
-	if err != nil {
-		return errors.Wrap(err, "could not convert bytes to public key")
-	}
-	sig, err := bls.SignatureFromBytes(signature)
-	if err != nil {
-		return errors.Wrap(err, "could not convert bytes to signature")
-	}
-	root, err := stateutil.BlockRoot(blk)
-	if err != nil {
-		return errors.Wrap(err, "could not get signing root")
-	}
-	if !sig.Verify(root[:], publicKey, domain) {
-		return ErrSigFailedToVerify
-	}
-	return nil
-}
-
-// Deprecated: This method uses deprecated ssz.SigningRoot.
-func verifyDepositDataSigningRoot(obj *ethpb.Deposit_Data, pub []byte, signature []byte, domain uint64) error {
-	publicKey, err := bls.PublicKeyFromBytes(pub)
->>>>>>> e22365c4
 	if err != nil {
 		return errors.Wrap(err, "could not get container root")
 	}
@@ -250,14 +222,7 @@
 	currentEpoch := helpers.SlotToEpoch(beaconState.Slot())
 	domain, err := helpers.Domain(beaconState.Fork(), currentEpoch, params.BeaconConfig().DomainBeaconProposer, beaconState.GenesisValidatorRoot())
 	if err != nil {
-<<<<<<< HEAD
 		return err
-=======
-		return nil, err
-	}
-	if err := verifyBlockRoot(block.Block, proposer.PublicKey, block.Signature, domain); err != nil {
-		return nil, ErrSigFailedToVerify
->>>>>>> e22365c4
 	}
 	return helpers.VerifySigningRoot(block.Block, proposer.PublicKey, block.Signature, domain)
 }

load("@io_bazel_rules_go//go:def.bzl", "go_library", "go_test")

# gazelle:exclude testdata

go_library(
    name = "go_default_library",
    srcs = [
        "skip_slot_cache.go",
        "state.go",
        "transition.go",
    ],
    importpath = "github.com/prysmaticlabs/prysm/beacon-chain/core/state",
    visibility = [
        "//beacon-chain:__subpackages__",
        "//shared/interop:__pkg__",
        "//shared/testutil:__pkg__",
        "//tools/benchmark-files-gen:__pkg__",
        "//tools/genesis-state-gen:__pkg__",
<<<<<<< HEAD
        "//fuzz:__pkg__",
=======
        "//endtoend:__pkg__",
>>>>>>> 6d5d88cd
    ],
    deps = [
        "//beacon-chain/cache:go_default_library",
        "//beacon-chain/core/blocks:go_default_library",
        "//beacon-chain/core/epoch:go_default_library",
        "//beacon-chain/core/epoch/precompute:go_default_library",
        "//beacon-chain/core/helpers:go_default_library",
        "//beacon-chain/core/state/interop:go_default_library",
        "//beacon-chain/state:go_default_library",
        "//beacon-chain/state/stateutil:go_default_library",
        "//proto/beacon/p2p/v1:go_default_library",
        "//shared/mathutil:go_default_library",
        "//shared/params:go_default_library",
        "//shared/traceutil:go_default_library",
        "//shared/trieutil:go_default_library",
        "@com_github_pkg_errors//:go_default_library",
        "@com_github_prysmaticlabs_ethereumapis//eth/v1alpha1:go_default_library",
        "@com_github_prysmaticlabs_go_ssz//:go_default_library",
        "@io_opencensus_go//trace:go_default_library",
    ],
    gc_goopts = ["-d=libfuzzer"],
)

go_test(
    name = "go_default_test",
    size = "small",
    srcs = [
        "skip_slot_cache_test.go",
        "state_fuzz_test.go",
        "state_test.go",
        "transition_fuzz_test.go",
        "transition_test.go",
    ],
    data = ["//shared/benchutil/benchmark_files:benchmark_data"],
    embed = [":go_default_library"],
    shard_count = 3,
    deps = [
        "//beacon-chain/core/blocks:go_default_library",
        "//beacon-chain/core/helpers:go_default_library",
        "//beacon-chain/state:go_default_library",
        "//proto/beacon/p2p/v1:go_default_library",
        "//shared/attestationutil:go_default_library",
        "//shared/bls:go_default_library",
        "//shared/hashutil:go_default_library",
        "//shared/params:go_default_library",
        "//shared/testutil:go_default_library",
        "//shared/trieutil:go_default_library",
        "@com_github_gogo_protobuf//proto:go_default_library",
        "@com_github_google_gofuzz//:go_default_library",
        "@com_github_prysmaticlabs_ethereumapis//eth/v1alpha1:go_default_library",
        "@com_github_prysmaticlabs_go_bitfield//:go_default_library",
        "@com_github_prysmaticlabs_go_ssz//:go_default_library",
        "@com_github_sirupsen_logrus//:go_default_library",
    ],
)

go_test(
    name = "go_benchmark_test",
    size = "large",
    srcs = ["benchmarks_test.go"],
    args = [
        "-test.bench=.",
        "-test.benchmem",
        "-test.v",
    ],
    local = True,
    tags = [
        "benchmark",
        "manual",
        "no-cache",
    ],
    deps = [
        "//beacon-chain/core/blocks:go_default_library",
        "//beacon-chain/core/helpers:go_default_library",
        "//beacon-chain/core/state:go_default_library",
        "//beacon-chain/state:go_default_library",
        "//proto/beacon/p2p/v1:go_default_library",
        "//shared/benchutil:go_default_library",
        "//shared/params:go_default_library",
        "@com_github_gogo_protobuf//proto:go_default_library",
        "@com_github_prysmaticlabs_go_ssz//:go_default_library",
    ],
)<|MERGE_RESOLUTION|>--- conflicted
+++ resolved
@@ -16,11 +16,8 @@
         "//shared/testutil:__pkg__",
         "//tools/benchmark-files-gen:__pkg__",
         "//tools/genesis-state-gen:__pkg__",
-<<<<<<< HEAD
         "//fuzz:__pkg__",
-=======
         "//endtoend:__pkg__",
->>>>>>> 6d5d88cd
     ],
     deps = [
         "//beacon-chain/cache:go_default_library",

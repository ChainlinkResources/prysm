package state

import (
	"sync"

	"github.com/pkg/errors"
	ethpb "github.com/prysmaticlabs/ethereumapis/eth/v1alpha1"
	pbp2p "github.com/prysmaticlabs/prysm/proto/beacon/p2p/v1"
)

func init() {
	fieldMap = make(map[fieldIndex]dataType)

	// Initialize the fixed sized arrays.
	fieldMap[blockRoots] = basicArray
	fieldMap[stateRoots] = basicArray
	fieldMap[randaoMixes] = basicArray

	// Initialize the composite arrays.
	fieldMap[eth1DataVotes] = compositeArray
	fieldMap[validators] = compositeArray
	fieldMap[previousEpochAttestations] = compositeArray
	fieldMap[currentEpochAttestations] = compositeArray
}

type fieldIndex int

// dataType signifies the data type of the field.
type dataType int

// Below we define a set of useful enum values for the field
// indices of the beacon state. For example, genesisTime is the
// 0th field of the beacon state. This is helpful when we are
// updating the Merkle branches up the trie representation
// of the beacon state.
const (
	genesisTime fieldIndex = iota
	slot
	fork
	latestBlockHeader
	blockRoots
	stateRoots
	historicalRoots
	eth1Data
	eth1DataVotes
	eth1DepositIndex
	validators
	balances
	randaoMixes
	slashings
	previousEpochAttestations
	currentEpochAttestations
	justificationBits
	previousJustifiedCheckpoint
	currentJustifiedCheckpoint
	finalizedCheckpoint
)

// List of current data types the state supports.
const (
	basicArray dataType = iota
	compositeArray
)

// fieldMap keeps track of each field
// to its corresponding data type.
var fieldMap map[fieldIndex]dataType

// Reference structs are shared across BeaconState copies to understand when the state must use
// copy-on-write for shared fields or may modify a field in place when it holds the only reference
// to the field value. References are tracked in a map of fieldIndex -> *reference. Whenever a state
// releases their reference to the field value, they must decrement the refs. Likewise whenever a
// copy is performed then the state must increment the refs counter.
type reference struct {
	refs uint
}

// ErrNilInnerState returns when the inner state is nil and no copy set or get
// operations can be performed on state.
var ErrNilInnerState = errors.New("nil inner state")

// BeaconState defines a struct containing utilities for the eth2 chain state, defining
// getters and setters for its respective values and helpful functions such as HashTreeRoot().
type BeaconState struct {
	state                 *pbp2p.BeaconState
	lock                  sync.RWMutex
	dirtyFields           map[fieldIndex]interface{}
	dirtyIndices          map[fieldIndex][]uint64
	stateFieldLeaves      map[fieldIndex]*FieldTrie
	rebuildTrie           map[fieldIndex]bool
	valIdxMap             map[[48]byte]uint64
	merkleLayers          [][][]byte
	sharedFieldReferences map[fieldIndex]*reference
}

// ReadOnlyValidator returns a wrapper that only allows fields from a validator
// to be read, and prevents any modification of internal validator fields.
type ReadOnlyValidator struct {
	validator *ethpb.Validator
}

<<<<<<< HEAD
// InitializeFromProto the beacon state from a protobuf representation.
func InitializeFromProto(st *pbp2p.BeaconState) (*BeaconState, error) {
	return InitializeFromProtoUnsafe(proto.Clone(st).(*pbp2p.BeaconState))
}

// InitializeFromProtoUnsafe directly uses the beacon state protobuf pointer
// and sets it as the inner state of the BeaconState type.
func InitializeFromProtoUnsafe(st *pbp2p.BeaconState) (*BeaconState, error) {
	b := &BeaconState{
		state:                 st,
		dirtyFields:           make(map[fieldIndex]interface{}, 20),
		sharedFieldReferences: make(map[fieldIndex]*reference, 10),
		valIdxMap:             coreutils.ValidatorIndexMap(st.Validators),
	}

	for i := 0; i < 20; i++ {
		b.dirtyFields[fieldIndex(i)] = true
	}

	// Initialize field reference tracking for shared data.
	b.sharedFieldReferences[randaoMixes] = &reference{refs: 1}
	b.sharedFieldReferences[stateRoots] = &reference{refs: 1}
	b.sharedFieldReferences[blockRoots] = &reference{refs: 1}
	b.sharedFieldReferences[previousEpochAttestations] = &reference{refs: 1}
	b.sharedFieldReferences[currentEpochAttestations] = &reference{refs: 1}
	b.sharedFieldReferences[slashings] = &reference{refs: 1}
	b.sharedFieldReferences[eth1DataVotes] = &reference{refs: 1}
	b.sharedFieldReferences[validators] = &reference{refs: 1}
	b.sharedFieldReferences[balances] = &reference{refs: 1}
	b.sharedFieldReferences[historicalRoots] = &reference{refs: 1}

	// Make sure genesis root by default is zero hash.
	b.state.GenesisValidatorsRoot = b.GenesisValidatorRoot()

	return b, nil
}

// Copy returns a deep copy of the beacon state.
func (b *BeaconState) Copy() *BeaconState {
	if !b.HasInnerState() {
		return nil
	}
	b.lock.RLock()
	defer b.lock.RUnlock()

	dst := &BeaconState{
		state: &pbp2p.BeaconState{
			// Primitive types, safe to copy.
			GenesisTime:      b.state.GenesisTime,
			Slot:             b.state.Slot,
			Eth1DepositIndex: b.state.Eth1DepositIndex,

			// Large arrays, infrequently changed, constant size.
			RandaoMixes:               b.state.RandaoMixes,
			StateRoots:                b.state.StateRoots,
			BlockRoots:                b.state.BlockRoots,
			PreviousEpochAttestations: b.state.PreviousEpochAttestations,
			CurrentEpochAttestations:  b.state.CurrentEpochAttestations,
			Slashings:                 b.state.Slashings,
			Eth1DataVotes:             b.state.Eth1DataVotes,

			// Large arrays, increases over time.
			Validators:      b.state.Validators,
			Balances:        b.state.Balances,
			HistoricalRoots: b.state.HistoricalRoots,

			// Everything else, too small to be concerned about, constant size.
			GenesisValidatorsRoot:       b.GenesisValidatorRoot(),
			Fork:                        b.Fork(),
			LatestBlockHeader:           b.LatestBlockHeader(),
			Eth1Data:                    b.Eth1Data(),
			JustificationBits:           b.JustificationBits(),
			PreviousJustifiedCheckpoint: b.PreviousJustifiedCheckpoint(),
			CurrentJustifiedCheckpoint:  b.CurrentJustifiedCheckpoint(),
			FinalizedCheckpoint:         b.FinalizedCheckpoint(),
		},
		dirtyFields:           make(map[fieldIndex]interface{}, 20),
		sharedFieldReferences: make(map[fieldIndex]*reference, 10),

		// Copy on write validator index map.
		valIdxMap: b.valIdxMap,
	}

	for field, ref := range b.sharedFieldReferences {
		ref.refs++
		dst.sharedFieldReferences[field] = ref
	}

	for i := range b.dirtyFields {
		dst.dirtyFields[i] = true
	}

	if b.merkleLayers != nil {
		dst.merkleLayers = make([][][]byte, len(b.merkleLayers))
		for i, layer := range b.merkleLayers {
			dst.merkleLayers[i] = make([][]byte, len(layer))
			for j, content := range layer {
				dst.merkleLayers[i][j] = make([]byte, len(content))
				copy(dst.merkleLayers[i][j], content)
			}
		}
	}

	// Finalizer runs when dst is being destroyed in garbage collection.
	runtime.SetFinalizer(dst, func(b *BeaconState) {
		for field, v := range b.sharedFieldReferences {
			v.refs--
			if field == randaoMixes && v.refs == 0 {
				memorypool.PutDoubleByteSlice(b.state.RandaoMixes)
			}
		}
	})

	return dst
}

// HashTreeRoot of the beacon state retrieves the Merkle root of the trie
// representation of the beacon state based on the eth2 Simple Serialize specification.
func (b *BeaconState) HashTreeRoot() ([32]byte, error) {
	b.lock.Lock()
	defer b.lock.Unlock()

	if b.merkleLayers == nil || len(b.merkleLayers) == 0 {
		fieldRoots, err := stateutil.ComputeFieldRoots(b.state)
		if err != nil {
			return [32]byte{}, err
		}
		layers := merkleize(fieldRoots)
		b.merkleLayers = layers
		b.dirtyFields = make(map[fieldIndex]interface{})
	}

	for field := range b.dirtyFields {
		root, err := b.rootSelector(field)
		if err != nil {
			return [32]byte{}, err
		}
		b.merkleLayers[0][field] = root[:]
		b.recomputeRoot(int(field))
		delete(b.dirtyFields, field)
	}
	return bytesutil.ToBytes32(b.merkleLayers[len(b.merkleLayers)-1][0]), nil
}

// Merkleize 32-byte leaves into a Merkle trie for its adequate depth, returning
// the resulting layers of the trie based on the appropriate depth. This function
// pads the leaves to a power-of-two length.
func merkleize(leaves [][]byte) [][][]byte {
	hashFunc := hashutil.CustomSHA256Hasher()
	layers := make([][][]byte, merkle.GetDepth(uint64(len(leaves)))+1)
	for len(leaves) != 32 {
		leaves = append(leaves, make([]byte, 32))
	}
	currentLayer := leaves
	layers[0] = currentLayer

	// We keep track of the hash layers of a Merkle trie until we reach
	// the top layer of length 1, which contains the single root element.
	//        [Root]      -> Top layer has length 1.
	//    [E]       [F]   -> This layer has length 2.
	// [A]  [B]  [C]  [D] -> The bottom layer has length 4 (needs to be a power of two).
	i := 1
	for len(currentLayer) > 1 && i < len(layers) {
		layer := make([][]byte, 0)
		for i := 0; i < len(currentLayer); i += 2 {
			hashedChunk := hashFunc(append(currentLayer[i], currentLayer[i+1]...))
			layer = append(layer, hashedChunk[:])
		}
		currentLayer = layer
		layers[i] = currentLayer
		i++
	}
	return layers
}

func (b *BeaconState) rootSelector(field fieldIndex) ([32]byte, error) {
	switch field {
	case genesisTime:
		return stateutil.Uint64Root(b.state.GenesisTime), nil
	case genesisValidatorRoot:
		return bytesutil.ToBytes32(b.state.GenesisValidatorsRoot), nil
	case slot:
		return stateutil.Uint64Root(b.state.Slot), nil
	case eth1DepositIndex:
		return stateutil.Uint64Root(b.state.Eth1DepositIndex), nil
	case fork:
		return stateutil.ForkRoot(b.state.Fork)
	case latestBlockHeader:
		return stateutil.BlockHeaderRoot(b.state.LatestBlockHeader)
	case blockRoots:
		return stateutil.RootsArrayHashTreeRoot(b.state.BlockRoots, params.BeaconConfig().SlotsPerHistoricalRoot, "BlockRoots")
	case stateRoots:
		return stateutil.RootsArrayHashTreeRoot(b.state.StateRoots, params.BeaconConfig().SlotsPerHistoricalRoot, "StateRoots")
	case historicalRoots:
		return stateutil.HistoricalRootsRoot(b.state.HistoricalRoots)
	case eth1Data:
		return stateutil.Eth1Root(b.state.Eth1Data)
	case eth1DataVotes:
		return stateutil.Eth1DataVotesRoot(b.state.Eth1DataVotes)
	case validators:
		return stateutil.ValidatorRegistryRoot(b.state.Validators)
	case balances:
		return stateutil.ValidatorBalancesRoot(b.state.Balances)
	case randaoMixes:
		return stateutil.RootsArrayHashTreeRoot(b.state.RandaoMixes, params.BeaconConfig().EpochsPerHistoricalVector, "RandaoMixes")
	case slashings:
		return stateutil.SlashingsRoot(b.state.Slashings)
	case previousEpochAttestations:
		return stateutil.EpochAttestationsRoot(b.state.PreviousEpochAttestations)
	case currentEpochAttestations:
		return stateutil.EpochAttestationsRoot(b.state.CurrentEpochAttestations)
	case justificationBits:
		return bytesutil.ToBytes32(b.state.JustificationBits), nil
	case previousJustifiedCheckpoint:
		return stateutil.CheckpointRoot(b.state.PreviousJustifiedCheckpoint)
	case currentJustifiedCheckpoint:
		return stateutil.CheckpointRoot(b.state.CurrentJustifiedCheckpoint)
	case finalizedCheckpoint:
		return stateutil.CheckpointRoot(b.state.FinalizedCheckpoint)
=======
func (r *reference) AddRef() {
	r.refs++
}

func (r *reference) MinusRef() {
	// Do not reduce further if object
	// already has 0 reference to prevent overflow.
	if r.refs == 0 {
		return
>>>>>>> 9a251267
	}
	r.refs--
}<|MERGE_RESOLUTION|>--- conflicted
+++ resolved
@@ -35,6 +35,7 @@
 // of the beacon state.
 const (
 	genesisTime fieldIndex = iota
+	genesisValidatorRoot
 	slot
 	fork
 	latestBlockHeader
@@ -99,227 +100,6 @@
 	validator *ethpb.Validator
 }
 
-<<<<<<< HEAD
-// InitializeFromProto the beacon state from a protobuf representation.
-func InitializeFromProto(st *pbp2p.BeaconState) (*BeaconState, error) {
-	return InitializeFromProtoUnsafe(proto.Clone(st).(*pbp2p.BeaconState))
-}
-
-// InitializeFromProtoUnsafe directly uses the beacon state protobuf pointer
-// and sets it as the inner state of the BeaconState type.
-func InitializeFromProtoUnsafe(st *pbp2p.BeaconState) (*BeaconState, error) {
-	b := &BeaconState{
-		state:                 st,
-		dirtyFields:           make(map[fieldIndex]interface{}, 20),
-		sharedFieldReferences: make(map[fieldIndex]*reference, 10),
-		valIdxMap:             coreutils.ValidatorIndexMap(st.Validators),
-	}
-
-	for i := 0; i < 20; i++ {
-		b.dirtyFields[fieldIndex(i)] = true
-	}
-
-	// Initialize field reference tracking for shared data.
-	b.sharedFieldReferences[randaoMixes] = &reference{refs: 1}
-	b.sharedFieldReferences[stateRoots] = &reference{refs: 1}
-	b.sharedFieldReferences[blockRoots] = &reference{refs: 1}
-	b.sharedFieldReferences[previousEpochAttestations] = &reference{refs: 1}
-	b.sharedFieldReferences[currentEpochAttestations] = &reference{refs: 1}
-	b.sharedFieldReferences[slashings] = &reference{refs: 1}
-	b.sharedFieldReferences[eth1DataVotes] = &reference{refs: 1}
-	b.sharedFieldReferences[validators] = &reference{refs: 1}
-	b.sharedFieldReferences[balances] = &reference{refs: 1}
-	b.sharedFieldReferences[historicalRoots] = &reference{refs: 1}
-
-	// Make sure genesis root by default is zero hash.
-	b.state.GenesisValidatorsRoot = b.GenesisValidatorRoot()
-
-	return b, nil
-}
-
-// Copy returns a deep copy of the beacon state.
-func (b *BeaconState) Copy() *BeaconState {
-	if !b.HasInnerState() {
-		return nil
-	}
-	b.lock.RLock()
-	defer b.lock.RUnlock()
-
-	dst := &BeaconState{
-		state: &pbp2p.BeaconState{
-			// Primitive types, safe to copy.
-			GenesisTime:      b.state.GenesisTime,
-			Slot:             b.state.Slot,
-			Eth1DepositIndex: b.state.Eth1DepositIndex,
-
-			// Large arrays, infrequently changed, constant size.
-			RandaoMixes:               b.state.RandaoMixes,
-			StateRoots:                b.state.StateRoots,
-			BlockRoots:                b.state.BlockRoots,
-			PreviousEpochAttestations: b.state.PreviousEpochAttestations,
-			CurrentEpochAttestations:  b.state.CurrentEpochAttestations,
-			Slashings:                 b.state.Slashings,
-			Eth1DataVotes:             b.state.Eth1DataVotes,
-
-			// Large arrays, increases over time.
-			Validators:      b.state.Validators,
-			Balances:        b.state.Balances,
-			HistoricalRoots: b.state.HistoricalRoots,
-
-			// Everything else, too small to be concerned about, constant size.
-			GenesisValidatorsRoot:       b.GenesisValidatorRoot(),
-			Fork:                        b.Fork(),
-			LatestBlockHeader:           b.LatestBlockHeader(),
-			Eth1Data:                    b.Eth1Data(),
-			JustificationBits:           b.JustificationBits(),
-			PreviousJustifiedCheckpoint: b.PreviousJustifiedCheckpoint(),
-			CurrentJustifiedCheckpoint:  b.CurrentJustifiedCheckpoint(),
-			FinalizedCheckpoint:         b.FinalizedCheckpoint(),
-		},
-		dirtyFields:           make(map[fieldIndex]interface{}, 20),
-		sharedFieldReferences: make(map[fieldIndex]*reference, 10),
-
-		// Copy on write validator index map.
-		valIdxMap: b.valIdxMap,
-	}
-
-	for field, ref := range b.sharedFieldReferences {
-		ref.refs++
-		dst.sharedFieldReferences[field] = ref
-	}
-
-	for i := range b.dirtyFields {
-		dst.dirtyFields[i] = true
-	}
-
-	if b.merkleLayers != nil {
-		dst.merkleLayers = make([][][]byte, len(b.merkleLayers))
-		for i, layer := range b.merkleLayers {
-			dst.merkleLayers[i] = make([][]byte, len(layer))
-			for j, content := range layer {
-				dst.merkleLayers[i][j] = make([]byte, len(content))
-				copy(dst.merkleLayers[i][j], content)
-			}
-		}
-	}
-
-	// Finalizer runs when dst is being destroyed in garbage collection.
-	runtime.SetFinalizer(dst, func(b *BeaconState) {
-		for field, v := range b.sharedFieldReferences {
-			v.refs--
-			if field == randaoMixes && v.refs == 0 {
-				memorypool.PutDoubleByteSlice(b.state.RandaoMixes)
-			}
-		}
-	})
-
-	return dst
-}
-
-// HashTreeRoot of the beacon state retrieves the Merkle root of the trie
-// representation of the beacon state based on the eth2 Simple Serialize specification.
-func (b *BeaconState) HashTreeRoot() ([32]byte, error) {
-	b.lock.Lock()
-	defer b.lock.Unlock()
-
-	if b.merkleLayers == nil || len(b.merkleLayers) == 0 {
-		fieldRoots, err := stateutil.ComputeFieldRoots(b.state)
-		if err != nil {
-			return [32]byte{}, err
-		}
-		layers := merkleize(fieldRoots)
-		b.merkleLayers = layers
-		b.dirtyFields = make(map[fieldIndex]interface{})
-	}
-
-	for field := range b.dirtyFields {
-		root, err := b.rootSelector(field)
-		if err != nil {
-			return [32]byte{}, err
-		}
-		b.merkleLayers[0][field] = root[:]
-		b.recomputeRoot(int(field))
-		delete(b.dirtyFields, field)
-	}
-	return bytesutil.ToBytes32(b.merkleLayers[len(b.merkleLayers)-1][0]), nil
-}
-
-// Merkleize 32-byte leaves into a Merkle trie for its adequate depth, returning
-// the resulting layers of the trie based on the appropriate depth. This function
-// pads the leaves to a power-of-two length.
-func merkleize(leaves [][]byte) [][][]byte {
-	hashFunc := hashutil.CustomSHA256Hasher()
-	layers := make([][][]byte, merkle.GetDepth(uint64(len(leaves)))+1)
-	for len(leaves) != 32 {
-		leaves = append(leaves, make([]byte, 32))
-	}
-	currentLayer := leaves
-	layers[0] = currentLayer
-
-	// We keep track of the hash layers of a Merkle trie until we reach
-	// the top layer of length 1, which contains the single root element.
-	//        [Root]      -> Top layer has length 1.
-	//    [E]       [F]   -> This layer has length 2.
-	// [A]  [B]  [C]  [D] -> The bottom layer has length 4 (needs to be a power of two).
-	i := 1
-	for len(currentLayer) > 1 && i < len(layers) {
-		layer := make([][]byte, 0)
-		for i := 0; i < len(currentLayer); i += 2 {
-			hashedChunk := hashFunc(append(currentLayer[i], currentLayer[i+1]...))
-			layer = append(layer, hashedChunk[:])
-		}
-		currentLayer = layer
-		layers[i] = currentLayer
-		i++
-	}
-	return layers
-}
-
-func (b *BeaconState) rootSelector(field fieldIndex) ([32]byte, error) {
-	switch field {
-	case genesisTime:
-		return stateutil.Uint64Root(b.state.GenesisTime), nil
-	case genesisValidatorRoot:
-		return bytesutil.ToBytes32(b.state.GenesisValidatorsRoot), nil
-	case slot:
-		return stateutil.Uint64Root(b.state.Slot), nil
-	case eth1DepositIndex:
-		return stateutil.Uint64Root(b.state.Eth1DepositIndex), nil
-	case fork:
-		return stateutil.ForkRoot(b.state.Fork)
-	case latestBlockHeader:
-		return stateutil.BlockHeaderRoot(b.state.LatestBlockHeader)
-	case blockRoots:
-		return stateutil.RootsArrayHashTreeRoot(b.state.BlockRoots, params.BeaconConfig().SlotsPerHistoricalRoot, "BlockRoots")
-	case stateRoots:
-		return stateutil.RootsArrayHashTreeRoot(b.state.StateRoots, params.BeaconConfig().SlotsPerHistoricalRoot, "StateRoots")
-	case historicalRoots:
-		return stateutil.HistoricalRootsRoot(b.state.HistoricalRoots)
-	case eth1Data:
-		return stateutil.Eth1Root(b.state.Eth1Data)
-	case eth1DataVotes:
-		return stateutil.Eth1DataVotesRoot(b.state.Eth1DataVotes)
-	case validators:
-		return stateutil.ValidatorRegistryRoot(b.state.Validators)
-	case balances:
-		return stateutil.ValidatorBalancesRoot(b.state.Balances)
-	case randaoMixes:
-		return stateutil.RootsArrayHashTreeRoot(b.state.RandaoMixes, params.BeaconConfig().EpochsPerHistoricalVector, "RandaoMixes")
-	case slashings:
-		return stateutil.SlashingsRoot(b.state.Slashings)
-	case previousEpochAttestations:
-		return stateutil.EpochAttestationsRoot(b.state.PreviousEpochAttestations)
-	case currentEpochAttestations:
-		return stateutil.EpochAttestationsRoot(b.state.CurrentEpochAttestations)
-	case justificationBits:
-		return bytesutil.ToBytes32(b.state.JustificationBits), nil
-	case previousJustifiedCheckpoint:
-		return stateutil.CheckpointRoot(b.state.PreviousJustifiedCheckpoint)
-	case currentJustifiedCheckpoint:
-		return stateutil.CheckpointRoot(b.state.CurrentJustifiedCheckpoint)
-	case finalizedCheckpoint:
-		return stateutil.CheckpointRoot(b.state.FinalizedCheckpoint)
-=======
 func (r *reference) AddRef() {
 	r.refs++
 }
@@ -329,7 +109,6 @@
 	// already has 0 reference to prevent overflow.
 	if r.refs == 0 {
 		return
->>>>>>> 9a251267
 	}
 	r.refs--
 }
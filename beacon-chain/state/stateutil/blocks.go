--- conflicted
+++ resolved
@@ -186,11 +186,12 @@
 	if err != nil {
 		return [32]byte{}, errors.Wrap(err, "could not chunk eth1 votes roots")
 	}
-<<<<<<< HEAD
-	eth1VotesRootsRoot, err := bitwiseMerkleize(eth1Chunks, uint64(len(eth1Chunks)), params.BeaconConfig().EpochsPerEth1VotingPeriod*params.BeaconConfig().SlotsPerEpoch)
-=======
-	eth1VotesRootsRoot, err := bitwiseMerkleize(hasher, eth1Chunks, uint64(len(eth1Chunks)), params.BeaconConfig().SlotsPerEth1VotingPeriod)
->>>>>>> 7e50c367
+	eth1VotesRootsRoot, err := bitwiseMerkleize(
+		hasher,
+		eth1Chunks,
+		uint64(len(eth1Chunks)),
+		params.BeaconConfig().EpochsPerEth1VotingPeriod*params.BeaconConfig().SlotsPerEpoch,
+	)
 	if err != nil {
 		return [32]byte{}, errors.Wrap(err, "could not compute eth1data votes merkleization")
 	}

package attestations

import (
	"context"
	"flag"
	"path"
	"reflect"
	"testing"

	ethpb "github.com/prysmaticlabs/ethereumapis/eth/v1alpha1"
	"github.com/prysmaticlabs/prysm/shared/cmd"
	"github.com/prysmaticlabs/prysm/shared/sliceutil"
	"github.com/prysmaticlabs/prysm/slasher/db"
	"github.com/prysmaticlabs/prysm/slasher/db/kv"
	"github.com/prysmaticlabs/prysm/slasher/detection/attestations/types"
	"github.com/prysmaticlabs/prysm/slasher/flags"
	"github.com/urfave/cli"
)

const slasherDBName = "slasherdata"

func TestSpanDetector_DetectSlashingForValidator_Double(t *testing.T) {
	type testStruct struct {
		name        string
		att         *ethpb.IndexedAttestation
		incomingAtt *ethpb.IndexedAttestation
		slashCount  uint64
	}
	tests := []testStruct{
		{
			name: "att with different target root, same target epoch, should slash",
			att: &ethpb.IndexedAttestation{
				AttestingIndices: []uint64{1, 2},
				Data: &ethpb.AttestationData{
					Source: &ethpb.Checkpoint{
						Epoch: 0,
						Root:  []byte("good source"),
					},
					Target: &ethpb.Checkpoint{
						Epoch: 2,
						Root:  []byte("good target"),
					},
				},
				Signature: []byte{1, 2},
			},
			incomingAtt: &ethpb.IndexedAttestation{
				AttestingIndices: []uint64{2},
				Data: &ethpb.AttestationData{
					Source: &ethpb.Checkpoint{
						Epoch: 0,
						Root:  []byte("good source"),
					},
					Target: &ethpb.Checkpoint{
						Epoch: 2,
						Root:  []byte("bad target"),
					},
				},
			},
			slashCount: 1,
		},
		{
			name: "att with different source, same target, should slash",
			att: &ethpb.IndexedAttestation{
				AttestingIndices: []uint64{1, 2},
				Data: &ethpb.AttestationData{
					Source: &ethpb.Checkpoint{
						Epoch: 0,
						Root:  []byte("good source"),
					},
					Target: &ethpb.Checkpoint{
						Epoch: 2,
						Root:  []byte("good target"),
					},
				},
				Signature: []byte{1, 2},
			},
			incomingAtt: &ethpb.IndexedAttestation{
				AttestingIndices: []uint64{2},
				Data: &ethpb.AttestationData{
					Source: &ethpb.Checkpoint{
						Epoch: 1,
						Root:  []byte("bad source"),
					},
					Target: &ethpb.Checkpoint{
						Epoch: 2,
						Root:  []byte("bad target"),
					},
				},
			},
			slashCount: 1,
		},
		{
			name: "att with different committee index, rest is the same, should slash",
			att: &ethpb.IndexedAttestation{
				AttestingIndices: []uint64{1, 2},
				Data: &ethpb.AttestationData{
					CommitteeIndex: 4,
					Source: &ethpb.Checkpoint{
						Epoch: 0,
						Root:  []byte("good source"),
					},
					Target: &ethpb.Checkpoint{
						Epoch: 2,
						Root:  []byte("good target"),
					},
				},
				Signature: []byte{1, 2},
			},
			incomingAtt: &ethpb.IndexedAttestation{
				AttestingIndices: []uint64{2},
				Data: &ethpb.AttestationData{
					CommitteeIndex: 3,
					Source: &ethpb.Checkpoint{
						Epoch: 1,
						Root:  []byte("bad source"),
					},
					Target: &ethpb.Checkpoint{
						Epoch: 2,
						Root:  []byte("bad target"),
					},
				},
				Signature: []byte{1, 2},
			},
			slashCount: 1,
		},
		{
			name: "att with same target and source, different block root, should slash",
			att: &ethpb.IndexedAttestation{
				AttestingIndices: []uint64{1, 2, 4, 6},
				Data: &ethpb.AttestationData{
					Source: &ethpb.Checkpoint{
						Epoch: 0,
						Root:  []byte("good source"),
					},
					Target: &ethpb.Checkpoint{
						Epoch: 2,
						Root:  []byte("good target"),
					},
					BeaconBlockRoot: []byte("good block root"),
				},
				Signature: []byte{1, 2},
			},
			incomingAtt: &ethpb.IndexedAttestation{
				AttestingIndices: []uint64{2, 4, 6},
				Data: &ethpb.AttestationData{
					Source: &ethpb.Checkpoint{
						Epoch: 0,
						Root:  []byte("good source"),
					},
					Target: &ethpb.Checkpoint{
						Epoch: 2,
						Root:  []byte("good target"),
					},
					BeaconBlockRoot: []byte("bad block root"),
				},
			},
			slashCount: 3,
		},
		{
			name: "att with different target, should not detect possible double",
			att: &ethpb.IndexedAttestation{
				AttestingIndices: []uint64{1, 2, 4, 6},
				Data: &ethpb.AttestationData{
					Source: &ethpb.Checkpoint{
						Epoch: 0,
						Root:  []byte("good source"),
					},
					Target: &ethpb.Checkpoint{
						Epoch: 2,
						Root:  []byte("good target"),
					},
					BeaconBlockRoot: []byte("good block root"),
				},
				Signature: []byte{1, 2},
			},
			incomingAtt: &ethpb.IndexedAttestation{
				AttestingIndices: []uint64{2, 4, 6},
				Data: &ethpb.AttestationData{
					Source: &ethpb.Checkpoint{
						Epoch: 0,
						Root:  []byte("good source"),
					},
					Target: &ethpb.Checkpoint{
						Epoch: 1,
						Root:  []byte("really good target"),
					},
					BeaconBlockRoot: []byte("really good block root"),
				},
			},
			slashCount: 0,
		},
		{
			name: "same att with different aggregates, should detect possible double",
			att: &ethpb.IndexedAttestation{
				AttestingIndices: []uint64{1, 2, 4, 6},
				Data: &ethpb.AttestationData{
					Source: &ethpb.Checkpoint{
						Epoch: 0,
						Root:  []byte("good source"),
					},
					Target: &ethpb.Checkpoint{
						Epoch: 2,
						Root:  []byte("good target"),
					},
					BeaconBlockRoot: []byte("good block root"),
				},
				Signature: []byte{1, 2},
			},
			incomingAtt: &ethpb.IndexedAttestation{
				AttestingIndices: []uint64{2, 3, 4, 16},
				Data: &ethpb.AttestationData{
					Source: &ethpb.Checkpoint{
						Epoch: 0,
						Root:  []byte("good source"),
					},
					Target: &ethpb.Checkpoint{
						Epoch: 2,
						Root:  []byte("good target"),
					},
					BeaconBlockRoot: []byte("good block root"),
				},
			},
			slashCount: 2,
		},
	}

	for _, tt := range tests {
		t.Run(tt.name, func(t *testing.T) {
			numEpochsToTrack := 100
			sd := &SpanDetector{
				spans: make([]map[uint64]types.Span, numEpochsToTrack),
			}

			ctx := context.Background()
			if err := sd.UpdateSpans(ctx, tt.att); err != nil {
				t.Fatal(err)
			}

			slashTotal := uint64(0)
			for _, valIdx := range sliceutil.IntersectionUint64(tt.att.AttestingIndices, tt.incomingAtt.AttestingIndices) {
				res, err := sd.DetectSlashingForValidator(ctx, valIdx, tt.incomingAtt.Data)
				if err != nil {
					t.Fatal(err)
				}
				var want *types.DetectionResult
				if tt.slashCount > 0 {
					slashTotal++
					want = &types.DetectionResult{
						Kind:           types.DoubleVote,
						SlashableEpoch: tt.incomingAtt.Data.Target.Epoch,
						SigBytes:       [2]byte{1, 2},
					}
				}
				if !reflect.DeepEqual(res, want) {
					t.Errorf("Wanted: %v, received %v", want, res)
				}
			}
			if slashTotal != tt.slashCount {
				t.Fatalf("Unexpected amount of slashings found, received %d, expected %d", slashTotal, tt.slashCount)
			}
		})
	}
}

func TestSpanDetector_DetectSlashingForValidator_Surround(t *testing.T) {
	app := cli.NewApp()
	set := flag.NewFlagSet("test", 0)
	ctx := cli.NewContext(app, set, nil)
	baseDir := ctx.GlobalString(cmd.DataDirFlag.Name)
	dbPath := path.Join(baseDir, slasherDBName)
	cfg := &kv.Config{SpanCacheEnabled: ctx.GlobalBool(flags.UseSpanCacheFlag.Name)}
	d, err := db.NewDB(dbPath, cfg)
	context := context.Background()
	if err != nil {
		t.Fatalf("Failed to init db: %v", err)
	}
	defer d.ClearDB()
	defer d.Close()
	type testStruct struct {
		name                     string
		sourceEpoch              uint64
		targetEpoch              uint64
		slashableEpoch           uint64
		shouldSlash              bool
		spansByEpochForValidator map[uint64][3]uint16
	}
	tests := []testStruct{
		{
			name:           "Should slash if max span > distance",
			sourceEpoch:    3,
			targetEpoch:    6,
			slashableEpoch: 7,
			shouldSlash:    true,
			// Given a distance of (6 - 3) = 3, we want the validator at epoch 3 to have
			// committed a slashable offense by having a max span of 4 > distance.
			spansByEpochForValidator: map[uint64][3]uint16{
				3: {0, 4},
			},
		},
		{
			name:        "Should NOT slash if max span < distance",
			sourceEpoch: 3,
			targetEpoch: 6,
			// Given a distance of (6 - 3) = 3, we want the validator at epoch 3 to NOT
			// have committed slashable offense by having a max span of 1 < distance.
			shouldSlash: false,
			spansByEpochForValidator: map[uint64][3]uint16{
				3: {0, 1},
			},
		},
		{
			name:        "Should NOT slash if max span == distance",
			sourceEpoch: 3,
			targetEpoch: 6,
			// Given a distance of (6 - 3) = 3, we want the validator at epoch 3 to NOT
			// have committed slashable offense by having a max span of 3 == distance.
			shouldSlash: false,
			spansByEpochForValidator: map[uint64][3]uint16{
				3: {0, 3},
			},
		},
		{
			name:        "Should NOT slash if min span == 0",
			sourceEpoch: 3,
			targetEpoch: 6,
			// Given a min span of 0 and no max span slashing, we want validator to NOT
			// have committed a slashable offense if min span == 0.
			shouldSlash: false,
			spansByEpochForValidator: map[uint64][3]uint16{
				3: {0, 1},
			},
		},
		{
			name:        "Should slash if min span > 0 and min span < distance",
			sourceEpoch: 3,
			targetEpoch: 6,
			// Given a distance of (6 - 3) = 3, we want the validator at epoch 3 to have
			// committed a slashable offense by having a min span of 1 < distance.
			shouldSlash:    true,
			slashableEpoch: 4,
			spansByEpochForValidator: map[uint64][3]uint16{
				3: {1, 0},
			},
		},
		// Proto Max Span Tests from the eth2-surround repo.
		{
			name:        "Proto max span test #1",
			sourceEpoch: 8,
			targetEpoch: 18,
			shouldSlash: false,
			spansByEpochForValidator: map[uint64][3]uint16{
				0: {4, 0},
				1: {2, 0},
				2: {1, 0},
				4: {0, 2},
				5: {0, 1},
			},
		},
		{
			name:           "Proto max span test #2",
			sourceEpoch:    4,
			targetEpoch:    12,
			shouldSlash:    false,
			slashableEpoch: 0,
			spansByEpochForValidator: map[uint64][3]uint16{
				4:  {14, 2},
				5:  {13, 1},
				6:  {12, 0},
				7:  {11, 0},
				9:  {0, 9},
				10: {0, 8},
				11: {0, 7},
				12: {0, 6},
				13: {0, 5},
				14: {0, 4},
				15: {0, 3},
				16: {0, 2},
				17: {0, 1},
			},
		},
		{
			name:           "Proto max span test #3",
			sourceEpoch:    10,
			targetEpoch:    15,
			shouldSlash:    true,
			slashableEpoch: 18,
			spansByEpochForValidator: map[uint64][3]uint16{
				4:  {14, 2},
				5:  {13, 7},
				6:  {12, 6},
				7:  {11, 5},
				8:  {0, 4},
				9:  {0, 9},
				10: {0, 8},
				11: {0, 7},
				12: {0, 6},
				13: {0, 5},
				14: {0, 4},
				15: {0, 3},
				16: {0, 2},
				17: {0, 1},
			},
		},
		// Proto Min Span Tests from the eth2-surround repo.
		{
			name:        "Proto min span test #1",
			sourceEpoch: 4,
			targetEpoch: 6,
			shouldSlash: false,
			spansByEpochForValidator: map[uint64][3]uint16{
				1: {5, 0},
				2: {4, 0},
				3: {3, 0},
			},
		},
		{
			name:        "Proto min span test #2",
			sourceEpoch: 11,
			targetEpoch: 15,
			shouldSlash: false,
			spansByEpochForValidator: map[uint64][3]uint16{
				1:  {5, 0},
				2:  {4, 0},
				3:  {3, 0},
				4:  {14, 0},
				5:  {13, 1},
				6:  {12, 0},
				7:  {11, 0},
				8:  {10, 0},
				9:  {9, 0},
				10: {8, 0},
				11: {7, 0},
				12: {6, 0},
				14: {0, 4},
				15: {0, 3},
				16: {0, 2},
				17: {0, 1},
			},
		},
		{
			name:           "Proto min span test #3",
			sourceEpoch:    9,
			targetEpoch:    19,
			shouldSlash:    true,
			slashableEpoch: 14,
			spansByEpochForValidator: map[uint64][3]uint16{
				0:  {5, 0},
				1:  {4, 0},
				2:  {3, 0},
				3:  {11, 0},
				4:  {10, 1},
				5:  {9, 0},
				6:  {8, 0},
				7:  {7, 0},
				8:  {6, 0},
				9:  {5, 0},
				10: {7, 0},
				11: {6, 3},
				12: {0, 2},
				13: {0, 1},
				14: {0, 3},
				15: {0, 2},
				16: {0, 1},
				17: {0, 0},
			},
		},
	}
	for _, tt := range tests {
		t.Run(tt.name, func(t *testing.T) {
			sd := &SpanDetector{
<<<<<<< HEAD
				db: d,
=======
				spans: make([]map[uint64]types.Span, numEpochsToTrack),
>>>>>>> 703ce63c
			}
			// We only care about validator index 0 for these tests for simplicity.
			validatorIndex := uint64(0)
			for k, v := range tt.spansByEpochForValidator {
<<<<<<< HEAD
				err := sd.db.SaveValidatorEpochSpans(context, validatorIndex, k, v)
				if err != nil {
					t.Fatalf("Failed to write to db: %v", err)
=======
				sd.spans[k] = map[uint64]types.Span{
					validatorIndex: types.Span{
						MinSpan: v[0],
						MaxSpan: v[1],
					},
>>>>>>> 703ce63c
				}
			}
			attData := &ethpb.AttestationData{
				Source: &ethpb.Checkpoint{
					Epoch: tt.sourceEpoch,
				},
				Target: &ethpb.Checkpoint{
					Epoch: tt.targetEpoch,
				},
			}
			res, err := sd.DetectSlashingForValidator(context, validatorIndex, attData)
			if err != nil {
				t.Fatal(err)
			}
			if !tt.shouldSlash && res != nil {
				t.Fatalf("Did not want validator to be slashed but found slashable offense: %v", res)
			}
			if tt.shouldSlash {
				want := &types.DetectionResult{
					Kind:           types.SurroundVote,
					SlashableEpoch: tt.slashableEpoch,
				}
				if !reflect.DeepEqual(res, want) {
					t.Errorf("Wanted: %v, received %v", want, res)
				}
			}
		})
	}
}

func TestSpanDetector_DetectSlashingForValidator_MultipleValidators(t *testing.T) {
	app := cli.NewApp()
	set := flag.NewFlagSet("test", 0)
	ctx := cli.NewContext(app, set, nil)
	baseDir := ctx.GlobalString(cmd.DataDirFlag.Name)
	dbPath := path.Join(baseDir, slasherDBName)
	cfg := &kv.Config{SpanCacheEnabled: ctx.GlobalBool(flags.UseSpanCacheFlag.Name)}
	d, err := db.NewDB(dbPath, cfg)
	if err != nil {
		t.Fatalf("Failed to init db: %v", err)
	}
	defer d.ClearDB()
	defer d.Close()

	context := context.Background()
	type testStruct struct {
		name            string
		sourceEpochs    []uint64
		targetEpochs    []uint64
		slashableEpochs []uint64
		shouldSlash     []bool
		spansByEpoch    []map[uint64]types.Span
	}
	tests := []testStruct{
		{
			name:            "3 of 5 validators slashed",
			sourceEpochs:    []uint64{0, 2, 4, 5, 1},
			targetEpochs:    []uint64{10, 3, 5, 9, 8},
			slashableEpochs: []uint64{6, 0, 7, 8, 0},
			// Detections - surrounding, none, surrounded, surrounding, none.
			shouldSlash: []bool{true, false, true, true, false},
			// Atts in map: (src, epoch) - 0: (2, 6), 1: (1, 2), 2: (1, 7), 3: (6, 8), 4: (0, 3)
			spansByEpoch: []map[uint64]types.Span{
				// Epoch 0.
				{
					0: {MinSpan: 6, MaxSpan: 0},
					1: {MinSpan: 2, MaxSpan: 0},
					2: {MinSpan: 7, MaxSpan: 0},
					3: {MinSpan: 8, MaxSpan: 0},
				},
				// Epoch 1.
				{
					0: {MinSpan: 5, MaxSpan: 0},
					3: {MinSpan: 7, MaxSpan: 0},
					4: {MinSpan: 0, MaxSpan: 1},
				},
				// Epoch 2.
				{
					2: {MinSpan: 0, MaxSpan: 5},
					3: {MinSpan: 6, MaxSpan: 0},
					4: {MinSpan: 0, MaxSpan: 2},
				},
				// Epoch 3.
				{
					0: {MinSpan: 0, MaxSpan: 3},
					2: {MinSpan: 0, MaxSpan: 4},
					3: {MinSpan: 5, MaxSpan: 0},
				},
				// Epoch 4.
				{
					0: {MinSpan: 0, MaxSpan: 2},
					2: {MinSpan: 0, MaxSpan: 3},
					3: {MinSpan: 4, MaxSpan: 0},
				},
				// Epoch 5.
				{
					0: {MinSpan: 0, MaxSpan: 1},
					2: {MinSpan: 0, MaxSpan: 2},
					3: {MinSpan: 3, MaxSpan: 0},
				},
				// Epoch 6.
				{
					2: {MinSpan: 0, MaxSpan: 1},
				},
				// Epoch 7.
				{
					3: {MinSpan: 0, MaxSpan: 1},
				},
			},
		},
	}
	for _, tt := range tests {
		t.Run(tt.name, func(t *testing.T) {
			sd := &SpanDetector{
<<<<<<< HEAD
				db: d,
=======
				spans: make([]map[uint64]types.Span, numEpochsToTrack),
>>>>>>> 703ce63c
			}
			for i := uint64(0); i < uint64(len(tt.spansByEpoch)); i++ {
				sd.db.SaveEpochSpansMap(context, i, tt.spansByEpoch[i])
			}
			for valIdx := uint64(0); valIdx < uint64(len(tt.shouldSlash)); valIdx++ {
				attData := &ethpb.AttestationData{
					Source: &ethpb.Checkpoint{
						Epoch: tt.sourceEpochs[valIdx],
					},
					Target: &ethpb.Checkpoint{
						Epoch: tt.targetEpochs[valIdx],
					},
				}
				res, err := sd.DetectSlashingForValidator(context, valIdx, attData)
				if err != nil {
					t.Fatal(err)
				}
				if !tt.shouldSlash[valIdx] && res != nil {
					t.Fatalf("Did not want validator to be slashed but found slashable offense: %v", res)
				}
				if tt.shouldSlash[valIdx] {
					want := &types.DetectionResult{
						Kind:           types.SurroundVote,
						SlashableEpoch: tt.slashableEpochs[valIdx],
					}
					if !reflect.DeepEqual(res, want) {
						t.Errorf("Wanted: %v, received %v", want, res)
					}
				}
			}
		})
	}
}

<<<<<<< HEAD
func TestNewSpanDetector_UpdateSpans(t *testing.T) {
	app := cli.NewApp()
	set := flag.NewFlagSet("test", 0)
	ctx := cli.NewContext(app, set, nil)
	baseDir := ctx.GlobalString(cmd.DataDirFlag.Name)
	dbPath := path.Join(baseDir, slasherDBName)
	cfg := &kv.Config{SpanCacheEnabled: ctx.GlobalBool(flags.UseSpanCacheFlag.Name)}
	d, err := db.NewDB(dbPath, cfg)
	if err != nil {
		t.Fatalf("Failed to init db: %v", err)
=======
func TestSpanDetector_SpanForEpochByValidator(t *testing.T) {
	numEpochsToTrack := 2
	sd := &SpanDetector{
		spans: make([]map[uint64]types.Span, numEpochsToTrack),
	}
	epoch := uint64(1)
	validatorIndex := uint64(40)
	sd.spans[epoch] = map[uint64]types.Span{
		validatorIndex: {MinSpan: 3, MaxSpan: 7},
	}
	want := types.Span{
		MinSpan:     3,
		MaxSpan:     7,
		SigBytes:    [2]byte{0, 0},
		HasAttested: false,
	}
	ctx := context.Background()
	res, err := sd.SpanForEpochByValidator(ctx, validatorIndex, epoch)
	if err != nil {
		t.Fatal(err)
	}
	if !reflect.DeepEqual(want, res) {
		t.Errorf("Wanted %v, received %v", want, res)
	}
	validatorIndex = uint64(0)
	if _, err = sd.SpanForEpochByValidator(
		ctx,
		validatorIndex,
		epoch,
	); err != nil && !strings.Contains(err.Error(), "validator index 0 not found") {
		t.Errorf("Wanted validator index not found error, received %v", err)
	}
	validatorIndex = uint64(40)
	epoch = uint64(3)
	if _, err = sd.SpanForEpochByValidator(
		ctx,
		validatorIndex,
		epoch,
	); err != nil && !strings.Contains(err.Error(), "no data found for epoch") {
		t.Errorf("Wanted no data found for epoch error, received %v", err)
	}
}

func TestSpanDetector_ValidatorSpansByEpoch(t *testing.T) {
	numEpochsToTrack := 2
	sd := &SpanDetector{
		spans: make([]map[uint64]types.Span, numEpochsToTrack),
	}
	epoch := uint64(1)
	validatorIndex := uint64(40)
	want := map[uint64]types.Span{
		validatorIndex: {MinSpan: 3, MaxSpan: 7},
	}
	sd.spans[epoch] = want
	res := sd.ValidatorSpansByEpoch(context.Background(), epoch)
	if !reflect.DeepEqual(res, want) {
		t.Errorf("Wanted %v, received %v", want, res)
>>>>>>> 703ce63c
	}
	defer d.ClearDB()
	defer d.Close()

	context := context.Background()
	sd := &SpanDetector{
<<<<<<< HEAD
		db: d,
	}
=======
		spans: make([]map[uint64]types.Span, numEpochsToTrack),
	}
	epoch := uint64(1)
	validatorIndex := uint64(40)
	sd.spans[epoch] = map[uint64]types.Span{
		validatorIndex: {MinSpan: 3, MaxSpan: 7},
	}
	ctx := context.Background()
	if err := sd.DeleteValidatorSpansByEpoch(
		ctx,
		validatorIndex,
		0, /* epoch */
	); err != nil && !strings.Contains(err.Error(), "no span map found at epoch 0") {
		t.Errorf("Wanted error when deleting epoch 0, received: %v", err)
	}
	if err := sd.DeleteValidatorSpansByEpoch(ctx, validatorIndex, epoch); err != nil {
		t.Fatal(err)
	}
	want := make(map[uint64]types.Span)
	if res := sd.ValidatorSpansByEpoch(ctx, epoch); !reflect.DeepEqual(res, want) {
		t.Errorf("Wanted %v for epoch after deleting, received %v", want, res)
	}
}

func TestNewSpanDetector_UpdateSpans(t *testing.T) {
>>>>>>> 703ce63c
	type testStruct struct {
		name string
		att  *ethpb.IndexedAttestation
		want []map[uint64]types.Span
	}
	tests := []testStruct{
		{
			name: "Distance of 2 should update min spans accordingly",
			att: &ethpb.IndexedAttestation{
				AttestingIndices: []uint64{0, 1, 2},
				Data: &ethpb.AttestationData{
					CommitteeIndex: 0,
					Source: &ethpb.Checkpoint{
						Epoch: 2,
					},
					Target: &ethpb.Checkpoint{
						Epoch: 4,
					},
				},
				Signature: []byte{1, 2},
			},
			want: []map[uint64]types.Span{
				// Epoch 0.
				{
					0: {MinSpan: 4, MaxSpan: 0, SigBytes: [2]byte{0, 0}, HasAttested: false},
					1: {MinSpan: 4, MaxSpan: 0, SigBytes: [2]byte{0, 0}, HasAttested: false},
					2: {MinSpan: 4, MaxSpan: 0, SigBytes: [2]byte{0, 0}, HasAttested: false},
				},
				// Epoch 1.
				{
					0: {MinSpan: 3, MaxSpan: 0, SigBytes: [2]byte{0, 0}, HasAttested: false},
					1: {MinSpan: 3, MaxSpan: 0, SigBytes: [2]byte{0, 0}, HasAttested: false},
					2: {MinSpan: 3, MaxSpan: 0, SigBytes: [2]byte{0, 0}, HasAttested: false},
				},
				// Epoch 2.
				nil,
				// Epoch 3.
				{
					0: {MinSpan: 0, MaxSpan: 1, SigBytes: [2]byte{0, 0}, HasAttested: false},
					1: {MinSpan: 0, MaxSpan: 1, SigBytes: [2]byte{0, 0}, HasAttested: false},
					2: {MinSpan: 0, MaxSpan: 1, SigBytes: [2]byte{0, 0}, HasAttested: false},
				},
				// Epoch 4.
				{
					0: {MinSpan: 0, MaxSpan: 0, SigBytes: [2]byte{1, 2}, HasAttested: true},
					1: {MinSpan: 0, MaxSpan: 0, SigBytes: [2]byte{1, 2}, HasAttested: true},
					2: {MinSpan: 0, MaxSpan: 0, SigBytes: [2]byte{1, 2}, HasAttested: true},
				},
				{},
				{},
				{},
			},
		},
		{
			name: "Distance of 4 should update max spans accordingly",
			att: &ethpb.IndexedAttestation{
				AttestingIndices: []uint64{0, 1, 2},
				Data: &ethpb.AttestationData{
					CommitteeIndex: 1,
					Source: &ethpb.Checkpoint{
						Epoch: 0,
					},
					Target: &ethpb.Checkpoint{
						Epoch: 5,
					},
				},
				Signature: []byte{1, 2},
			},
			want: []map[uint64]types.Span{
				// Epoch 0.
				{},
				// Epoch 1.
				{
					0: {MinSpan: 0, MaxSpan: 4, SigBytes: [2]byte{0, 0}, HasAttested: false},
					1: {MinSpan: 0, MaxSpan: 4, SigBytes: [2]byte{0, 0}, HasAttested: false},
					2: {MinSpan: 0, MaxSpan: 4, SigBytes: [2]byte{0, 0}, HasAttested: false},
				},
				// Epoch 2.
				{
					0: {MinSpan: 0, MaxSpan: 3, SigBytes: [2]byte{0, 0}, HasAttested: false},
					1: {MinSpan: 0, MaxSpan: 3, SigBytes: [2]byte{0, 0}, HasAttested: false},
					2: {MinSpan: 0, MaxSpan: 3, SigBytes: [2]byte{0, 0}, HasAttested: false},
				},
				// Epoch 3.
				{
					0: {MinSpan: 0, MaxSpan: 2, SigBytes: [2]byte{0, 0}, HasAttested: false},
					1: {MinSpan: 0, MaxSpan: 2, SigBytes: [2]byte{0, 0}, HasAttested: false},
					2: {MinSpan: 0, MaxSpan: 2, SigBytes: [2]byte{0, 0}, HasAttested: false},
				},
				// Epoch 4.
				{
					0: {MinSpan: 0, MaxSpan: 1, SigBytes: [2]byte{0, 0}, HasAttested: false},
					1: {MinSpan: 0, MaxSpan: 1, SigBytes: [2]byte{0, 0}, HasAttested: false},
					2: {MinSpan: 0, MaxSpan: 1, SigBytes: [2]byte{0, 0}, HasAttested: false},
				},
				// Epoch 5.
				{
					0: {MinSpan: 0, MaxSpan: 0, SigBytes: [2]byte{1, 2}, HasAttested: true},
					1: {MinSpan: 0, MaxSpan: 0, SigBytes: [2]byte{1, 2}, HasAttested: true},
					2: {MinSpan: 0, MaxSpan: 0, SigBytes: [2]byte{1, 2}, HasAttested: true},
				},
				nil,
				nil,
			},
		},
	}
	for _, tt := range tests {
		t.Run(tt.name, func(t *testing.T) {
<<<<<<< HEAD
			if err := sd.UpdateSpans(context, tt.att); err != nil {
=======
			sd := &SpanDetector{
				spans: make([]map[uint64]types.Span, 8),
			}
			ctx := context.Background()
			if err := sd.UpdateSpans(ctx, tt.att); err != nil {
>>>>>>> 703ce63c
				t.Fatal(err)
			}
			for epoch := 0; epoch < len(tt.want); epoch++ {
				sm, err := sd.db.EpochSpansMap(context, uint64(epoch))
				if err != nil {
					t.Fatal(err)
				}
				if !reflect.DeepEqual(sm, tt.want[epoch]) {
					t.Errorf("Wanted spans %v, received %v", tt.want[epoch], sm)
				}
				sd.db.DeleteEpochSpans(context, uint64(epoch))
			}
		})
	}
}<|MERGE_RESOLUTION|>--- conflicted
+++ resolved
@@ -468,26 +468,17 @@
 	for _, tt := range tests {
 		t.Run(tt.name, func(t *testing.T) {
 			sd := &SpanDetector{
-<<<<<<< HEAD
 				db: d,
-=======
-				spans: make([]map[uint64]types.Span, numEpochsToTrack),
->>>>>>> 703ce63c
 			}
 			// We only care about validator index 0 for these tests for simplicity.
 			validatorIndex := uint64(0)
 			for k, v := range tt.spansByEpochForValidator {
-<<<<<<< HEAD
-				err := sd.db.SaveValidatorEpochSpans(context, validatorIndex, k, v)
+				err := sd.db.SaveValidatorEpochSpans(context, validatorIndex, k, types.Span{
+					MinSpan: v[0],
+					MaxSpan: v[1],
+				})
 				if err != nil {
 					t.Fatalf("Failed to write to db: %v", err)
-=======
-				sd.spans[k] = map[uint64]types.Span{
-					validatorIndex: types.Span{
-						MinSpan: v[0],
-						MaxSpan: v[1],
-					},
->>>>>>> 703ce63c
 				}
 			}
 			attData := &ethpb.AttestationData{
@@ -602,11 +593,7 @@
 	for _, tt := range tests {
 		t.Run(tt.name, func(t *testing.T) {
 			sd := &SpanDetector{
-<<<<<<< HEAD
 				db: d,
-=======
-				spans: make([]map[uint64]types.Span, numEpochsToTrack),
->>>>>>> 703ce63c
 			}
 			for i := uint64(0); i < uint64(len(tt.spansByEpoch)); i++ {
 				sd.db.SaveEpochSpansMap(context, i, tt.spansByEpoch[i])
@@ -641,7 +628,6 @@
 	}
 }
 
-<<<<<<< HEAD
 func TestNewSpanDetector_UpdateSpans(t *testing.T) {
 	app := cli.NewApp()
 	set := flag.NewFlagSet("test", 0)
@@ -652,101 +638,9 @@
 	d, err := db.NewDB(dbPath, cfg)
 	if err != nil {
 		t.Fatalf("Failed to init db: %v", err)
-=======
-func TestSpanDetector_SpanForEpochByValidator(t *testing.T) {
-	numEpochsToTrack := 2
-	sd := &SpanDetector{
-		spans: make([]map[uint64]types.Span, numEpochsToTrack),
-	}
-	epoch := uint64(1)
-	validatorIndex := uint64(40)
-	sd.spans[epoch] = map[uint64]types.Span{
-		validatorIndex: {MinSpan: 3, MaxSpan: 7},
-	}
-	want := types.Span{
-		MinSpan:     3,
-		MaxSpan:     7,
-		SigBytes:    [2]byte{0, 0},
-		HasAttested: false,
-	}
-	ctx := context.Background()
-	res, err := sd.SpanForEpochByValidator(ctx, validatorIndex, epoch)
-	if err != nil {
-		t.Fatal(err)
-	}
-	if !reflect.DeepEqual(want, res) {
-		t.Errorf("Wanted %v, received %v", want, res)
-	}
-	validatorIndex = uint64(0)
-	if _, err = sd.SpanForEpochByValidator(
-		ctx,
-		validatorIndex,
-		epoch,
-	); err != nil && !strings.Contains(err.Error(), "validator index 0 not found") {
-		t.Errorf("Wanted validator index not found error, received %v", err)
-	}
-	validatorIndex = uint64(40)
-	epoch = uint64(3)
-	if _, err = sd.SpanForEpochByValidator(
-		ctx,
-		validatorIndex,
-		epoch,
-	); err != nil && !strings.Contains(err.Error(), "no data found for epoch") {
-		t.Errorf("Wanted no data found for epoch error, received %v", err)
-	}
-}
-
-func TestSpanDetector_ValidatorSpansByEpoch(t *testing.T) {
-	numEpochsToTrack := 2
-	sd := &SpanDetector{
-		spans: make([]map[uint64]types.Span, numEpochsToTrack),
-	}
-	epoch := uint64(1)
-	validatorIndex := uint64(40)
-	want := map[uint64]types.Span{
-		validatorIndex: {MinSpan: 3, MaxSpan: 7},
-	}
-	sd.spans[epoch] = want
-	res := sd.ValidatorSpansByEpoch(context.Background(), epoch)
-	if !reflect.DeepEqual(res, want) {
-		t.Errorf("Wanted %v, received %v", want, res)
->>>>>>> 703ce63c
 	}
 	defer d.ClearDB()
 	defer d.Close()
-
-	context := context.Background()
-	sd := &SpanDetector{
-<<<<<<< HEAD
-		db: d,
-	}
-=======
-		spans: make([]map[uint64]types.Span, numEpochsToTrack),
-	}
-	epoch := uint64(1)
-	validatorIndex := uint64(40)
-	sd.spans[epoch] = map[uint64]types.Span{
-		validatorIndex: {MinSpan: 3, MaxSpan: 7},
-	}
-	ctx := context.Background()
-	if err := sd.DeleteValidatorSpansByEpoch(
-		ctx,
-		validatorIndex,
-		0, /* epoch */
-	); err != nil && !strings.Contains(err.Error(), "no span map found at epoch 0") {
-		t.Errorf("Wanted error when deleting epoch 0, received: %v", err)
-	}
-	if err := sd.DeleteValidatorSpansByEpoch(ctx, validatorIndex, epoch); err != nil {
-		t.Fatal(err)
-	}
-	want := make(map[uint64]types.Span)
-	if res := sd.ValidatorSpansByEpoch(ctx, epoch); !reflect.DeepEqual(res, want) {
-		t.Errorf("Wanted %v for epoch after deleting, received %v", want, res)
-	}
-}
-
-func TestNewSpanDetector_UpdateSpans(t *testing.T) {
->>>>>>> 703ce63c
 	type testStruct struct {
 		name string
 		att  *ethpb.IndexedAttestation
@@ -855,15 +749,7 @@
 	}
 	for _, tt := range tests {
 		t.Run(tt.name, func(t *testing.T) {
-<<<<<<< HEAD
 			if err := sd.UpdateSpans(context, tt.att); err != nil {
-=======
-			sd := &SpanDetector{
-				spans: make([]map[uint64]types.Span, 8),
-			}
-			ctx := context.Background()
-			if err := sd.UpdateSpans(ctx, tt.att); err != nil {
->>>>>>> 703ce63c
 				t.Fatal(err)
 			}
 			for epoch := 0; epoch < len(tt.want); epoch++ {

// Package service defines the service used to retrieve slashings proofs and
// feed attestations and block headers into the slasher db.
package service

import (
	"context"
	"fmt"
	"net"
	"os"
	"os/signal"
	"path"
	"sync"
	"syscall"

	middleware "github.com/grpc-ecosystem/go-grpc-middleware"
	recovery "github.com/grpc-ecosystem/go-grpc-middleware/recovery"
	grpc_opentracing "github.com/grpc-ecosystem/go-grpc-middleware/tracing/opentracing"
	grpc_prometheus "github.com/grpc-ecosystem/go-grpc-prometheus"
	"github.com/pkg/errors"
	eth "github.com/prysmaticlabs/ethereumapis/eth/v1alpha1"
	slashpb "github.com/prysmaticlabs/prysm/proto/slashing"
	"github.com/prysmaticlabs/prysm/shared/cmd"
	"github.com/prysmaticlabs/prysm/shared/debug"
	"github.com/prysmaticlabs/prysm/shared/version"
	"github.com/prysmaticlabs/prysm/slasher/cache"
	"github.com/prysmaticlabs/prysm/slasher/db"
<<<<<<< HEAD
	"github.com/prysmaticlabs/prysm/slasher/db/kv"
=======
	"github.com/prysmaticlabs/prysm/slasher/detection/attestations"
>>>>>>> b743cf7d
	"github.com/prysmaticlabs/prysm/slasher/flags"
	"github.com/prysmaticlabs/prysm/slasher/rpc"
	"github.com/sirupsen/logrus"
	"github.com/urfave/cli"
	"go.opencensus.io/plugin/ocgrpc"
	"google.golang.org/grpc"
	"google.golang.org/grpc/credentials"
	"google.golang.org/grpc/reflection"
)

var log logrus.FieldLogger

const slasherDBName = "slasherdata"

var committeesCache = cache.NewCommitteesCache()

func init() {
	log = logrus.WithField("prefix", "slasherRPC")
}

// Service defining an RPC server for the slasher service.
type Service struct {
	slasherDb       *kv.Store
	grpcServer      *grpc.Server
	slasher         *rpc.Server
	attDetector     *attestations.AttDetector
	port            int
	withCert        string
	withKey         string
	listener        net.Listener
	credentialError error
	failStatus      error
	ctx             *cli.Context
	lock            sync.RWMutex
	stop            chan struct{} // Channel to wait for termination notifications.
	context         context.Context
	beaconConn      *grpc.ClientConn
	beaconProvider  string
	beaconCert      string
	beaconClient    eth.BeaconChainClient
	started         bool
}

// Config options for the slasher server.
type Config struct {
	Port           int
	CertFlag       string
	KeyFlag        string
	SlasherDb      *kv.Store
	BeaconProvider string
	BeaconCert     string
}

// NewRPCService creates a new instance of a struct implementing the SlasherService
// interface.
func NewRPCService(cfg *Config, ctx *cli.Context) (*Service, error) {
	s := &Service{
		slasherDb:      cfg.SlasherDb,
		port:           cfg.Port,
		withCert:       cfg.CertFlag,
		withKey:        cfg.KeyFlag,
		ctx:            ctx,
		stop:           make(chan struct{}),
		beaconProvider: cfg.BeaconProvider,
		beaconCert:     cfg.BeaconCert,
	}
	if err := s.startDB(s.ctx); err != nil {
		return nil, err
	}
	s.slasher = &rpc.Server{
		SlasherDB: s.slasherDb,
	}
	return s, nil
}

func (s *Service) startDB(ctx *cli.Context) error {
	baseDir := ctx.GlobalString(cmd.DataDirFlag.Name)
	dbPath := path.Join(baseDir, slasherDBName)
	cfg := &kv.Config{SpanCacheEnabled: ctx.GlobalBool(flags.UseSpanCacheFlag.Name)}
	slasherDB, err := db.NewDB(dbPath, cfg)
	if err != nil {
		return err
	}
	if s.ctx.GlobalBool(cmd.ClearDB.Name) {
		if err := slasherDB.ClearDB(); err != nil {
			return err
		}
		slasherDB, err = db.NewDB(dbPath, cfg)
		if err != nil {
			return err
		}
	}

	log.WithField("path", dbPath).Info("Checking db")
	s.slasherDb = slasherDB
	return nil
}

// Start the gRPC server.
func (s *Service) Start() {
	s.lock.Lock()
	log.WithFields(logrus.Fields{
		"version": version.GetVersion(),
	}).Info("Starting hash slinging slasher node")
	s.context = context.Background()
	s.startSlasher()
	if s.beaconClient == nil {
		if err := s.startBeaconClient(); err != nil {
			log.WithError(err).Errorf("failed to start beacon client")
			s.failStatus = err
			return
		}
	}
	stop := s.stop
	if err := s.historicalAttestationFeeder(s.context); err != nil {
		err = errors.Wrap(err, "couldn't start attestation feeder from archive endpoint. please use "+
			"--beacon-rpc-provider flag value if you are not running a beacon chain service with "+
			"--archive flag on the local machine.")
		log.Error(err)
		s.failStatus = err
		return
	}
	go func() {
		if err := s.attestationFeeder(s.context); err != nil {
			log.Error(err)
		}
	}()
	go func() {
		if err := s.finalizedChangeUpdater(s.context); err != nil {
			log.Error(err)
		}
	}()
	s.lock.Unlock()

	go func() {
		sigc := make(chan os.Signal, 1)
		signal.Notify(sigc, syscall.SIGINT, syscall.SIGTERM)
		defer signal.Stop(sigc)
		<-sigc
		log.Info("Got interrupt, shutting down...")
		debug.Exit(s.ctx) // Ensure trace and CPU profile data are flushed.
		go s.Close()
		for i := 10; i > 0; i-- {
			<-sigc
			if i > 1 {
				log.Info("Already shutting down, interrupt more to panic", "times", i-1)
			}
		}
		panic("Panic closing the hash slinging slasher node")
	}()
	s.started = true
	// Wait for stop channel to be closed.
	<-stop
}

func (s *Service) startSlasher() {
	log.Info("Starting service on port: ", s.port)
	lis, err := net.Listen("tcp", fmt.Sprintf(":%d", s.port))
	if err != nil {
		log.Errorf("Could not listen to port in Start() :%d: %v", s.port, err)
	}
	s.listener = lis
	log.WithField("port", s.port).Info("Listening on port")

	opts := []grpc.ServerOption{
		grpc.StatsHandler(&ocgrpc.ServerHandler{}),
		grpc.StreamInterceptor(middleware.ChainStreamServer(
			recovery.StreamServerInterceptor(),
			grpc_prometheus.StreamServerInterceptor,
		)),
		grpc.UnaryInterceptor(middleware.ChainUnaryServer(
			recovery.UnaryServerInterceptor(),
			grpc_prometheus.UnaryServerInterceptor,
		)),
	}
	// TODO(#791): Utilize a certificate for secure connections
	// between beacon nodes and validator clients.
	if s.withCert != "" && s.withKey != "" {
		creds, err := credentials.NewServerTLSFromFile(s.withCert, s.withKey)
		if err != nil {
			log.Errorf("Could not load TLS keys: %s", err)
			s.credentialError = err
		}
		opts = append(opts, grpc.Creds(creds))
	} else {
		log.Warn("You are using an insecure gRPC connection! Provide a certificate and key to connect securely")
	}
	s.grpcServer = grpc.NewServer(opts...)
	slasherServer := rpc.Server{
		SlasherDB: s.slasherDb,
	}
	if s.ctx.GlobalBool(flags.RebuildSpanMapsFlag.Name) {
		s.loadSpanMaps(slasherServer)
	}
	slashpb.RegisterSlasherServer(s.grpcServer, &slasherServer)

	// Register reflection service on gRPC server.
	reflection.Register(s.grpcServer)

	go func() {
		if s.listener != nil {
			if err := s.grpcServer.Serve(s.listener); err != nil {
				log.Errorf("Could not serve gRPC: %v", err)
			}
		}
	}()
}

func (s *Service) startBeaconClient() error {
	var dialOpt grpc.DialOption

	if s.beaconCert != "" {
		creds, err := credentials.NewClientTLSFromFile(s.beaconCert, "")
		if err != nil {
			log.Errorf("Could not get valid credentials: %v", err)
		}
		dialOpt = grpc.WithTransportCredentials(creds)
	} else {
		dialOpt = grpc.WithInsecure()
		log.Warn("You are using an insecure gRPC connection to beacon chain! Please provide a certificate and key to use a secure connection.")
	}
	beaconOpts := []grpc.DialOption{
		dialOpt,
		grpc.WithStatsHandler(&ocgrpc.ClientHandler{}),
		grpc.WithStreamInterceptor(middleware.ChainStreamClient(
			grpc_opentracing.StreamClientInterceptor(),
			grpc_prometheus.StreamClientInterceptor,
		)),
		grpc.WithUnaryInterceptor(middleware.ChainUnaryClient(
			grpc_opentracing.UnaryClientInterceptor(),
			grpc_prometheus.UnaryClientInterceptor,
		)),
	}
	conn, err := grpc.DialContext(s.context, s.beaconProvider, beaconOpts...)
	if err != nil {
		return fmt.Errorf("could not dial endpoint: %s, %v", s.beaconProvider, err)
	}
	log.Info("Successfully started gRPC connection")
	s.beaconConn = conn
	s.beaconClient = eth.NewBeaconChainClient(s.beaconConn)
	return nil
}

func (s *Service) loadSpanMaps(slasherServer rpc.Server) {
	latestTargetEpoch, err := slasherServer.SlasherDB.LatestIndexedAttestationsTargetEpoch()
	if err != nil {
		log.Errorf("Could not extract latest target epoch from indexed attestations store: %v", err)
	}
	for epoch := uint64(0); epoch < latestTargetEpoch; epoch++ {
		idxAtts, err := slasherServer.SlasherDB.IdxAttsForTarget(epoch)
		if err != nil {
			log.Errorf("Got error while trying to retrieve indexed attestations from db: %v", err)
		}
		for _, ia := range idxAtts {
			if err := s.attDetector.UpdateSpanMaps(s.context, ia); err != nil {
				log.Errorf("Unexpected error updating span maps: %v", err)
			}
		}
		log.Infof("Update span maps for epoch: %d", epoch)
	}
}

// Stop the service.
func (s *Service) Stop() error {
	log.Info("Stopping service")
	if s.slasherDb != nil {
		if err := s.slasherDb.Close(); err != nil {
			return err
		}
	}
	if s.listener != nil {
		s.grpcServer.GracefulStop()
		log.Debug("Initiated graceful stop of gRPC server")
	}
	return nil
}

// Close handles graceful shutdown of the system.
func (s *Service) Close() {
	s.lock.Lock()
	defer s.lock.Unlock()
	log.Info("Stopping hash slinging slasher")
	if err := s.Stop(); err != nil {
		log.Panicf("Could not stop the slasher service: %v", err)
	}
	if err := s.slasherDb.SaveCachedSpansMaps(); err != nil {
		log.Fatal("Didn't save span map cache to db. if span cache is enabled please restart with --%s", flags.RebuildSpanMapsFlag.Name)
	}
	if err := s.slasherDb.Close(); err != nil {
		log.Errorf("Failed to close slasher database: %v", err)
	}
	s.context.Done()
	close(s.stop)
}

// Status returns nil, credentialError or fail status.
func (s *Service) Status() (bool, error) {
	if s.credentialError != nil {
		return false, s.credentialError
	}
	if s.failStatus != nil {
		return false, s.failStatus
	}
	return s.started, nil
}<|MERGE_RESOLUTION|>--- conflicted
+++ resolved
@@ -24,11 +24,7 @@
 	"github.com/prysmaticlabs/prysm/shared/version"
 	"github.com/prysmaticlabs/prysm/slasher/cache"
 	"github.com/prysmaticlabs/prysm/slasher/db"
-<<<<<<< HEAD
-	"github.com/prysmaticlabs/prysm/slasher/db/kv"
-=======
 	"github.com/prysmaticlabs/prysm/slasher/detection/attestations"
->>>>>>> b743cf7d
 	"github.com/prysmaticlabs/prysm/slasher/flags"
 	"github.com/prysmaticlabs/prysm/slasher/rpc"
 	"github.com/sirupsen/logrus"
@@ -51,7 +47,7 @@
 
 // Service defining an RPC server for the slasher service.
 type Service struct {
-	slasherDb       *kv.Store
+	slasherDb       db.Database
 	grpcServer      *grpc.Server
 	slasher         *rpc.Server
 	attDetector     *attestations.AttDetector
@@ -77,7 +73,7 @@
 	Port           int
 	CertFlag       string
 	KeyFlag        string
-	SlasherDb      *kv.Store
+	SlasherDb      db.Database
 	BeaconProvider string
 	BeaconCert     string
 }
@@ -95,36 +91,10 @@
 		beaconProvider: cfg.BeaconProvider,
 		beaconCert:     cfg.BeaconCert,
 	}
-	if err := s.startDB(s.ctx); err != nil {
-		return nil, err
-	}
 	s.slasher = &rpc.Server{
 		SlasherDB: s.slasherDb,
 	}
 	return s, nil
-}
-
-func (s *Service) startDB(ctx *cli.Context) error {
-	baseDir := ctx.GlobalString(cmd.DataDirFlag.Name)
-	dbPath := path.Join(baseDir, slasherDBName)
-	cfg := &kv.Config{SpanCacheEnabled: ctx.GlobalBool(flags.UseSpanCacheFlag.Name)}
-	slasherDB, err := db.NewDB(dbPath, cfg)
-	if err != nil {
-		return err
-	}
-	if s.ctx.GlobalBool(cmd.ClearDB.Name) {
-		if err := slasherDB.ClearDB(); err != nil {
-			return err
-		}
-		slasherDB, err = db.NewDB(dbPath, cfg)
-		if err != nil {
-			return err
-		}
-	}
-
-	log.WithField("path", dbPath).Info("Checking db")
-	s.slasherDb = slasherDB
-	return nil
 }
 
 // Start the gRPC server.

--- conflicted
+++ resolved
@@ -332,1148 +332,6 @@
 }
 
 // Deprecated: Do not use.
-<<<<<<< HEAD
-func (m *ValidatorActivationResponse) GetActivatedPublicKeys() [][]byte {
-	if m != nil {
-		return m.ActivatedPublicKeys
-	}
-	return nil
-}
-
-func (m *ValidatorActivationResponse) GetStatuses() []*ValidatorActivationResponse_Status {
-	if m != nil {
-		return m.Statuses
-	}
-	return nil
-}
-
-type ValidatorActivationResponse_Status struct {
-	PublicKey            []byte                   `protobuf:"bytes,1,opt,name=public_key,json=publicKey,proto3" json:"public_key,omitempty"`
-	Status               *ValidatorStatusResponse `protobuf:"bytes,2,opt,name=status,proto3" json:"status,omitempty"`
-	XXX_NoUnkeyedLiteral struct{}                 `json:"-"`
-	XXX_unrecognized     []byte                   `json:"-"`
-	XXX_sizecache        int32                    `json:"-"`
-}
-
-func (m *ValidatorActivationResponse_Status) Reset()         { *m = ValidatorActivationResponse_Status{} }
-func (m *ValidatorActivationResponse_Status) String() string { return proto.CompactTextString(m) }
-func (*ValidatorActivationResponse_Status) ProtoMessage()    {}
-func (*ValidatorActivationResponse_Status) Descriptor() ([]byte, []int) {
-	return fileDescriptor_9eb4e94b85965285, []int{9, 0}
-}
-
-func (m *ValidatorActivationResponse_Status) XXX_Unmarshal(b []byte) error {
-	return xxx_messageInfo_ValidatorActivationResponse_Status.Unmarshal(m, b)
-}
-func (m *ValidatorActivationResponse_Status) XXX_Marshal(b []byte, deterministic bool) ([]byte, error) {
-	return xxx_messageInfo_ValidatorActivationResponse_Status.Marshal(b, m, deterministic)
-}
-func (m *ValidatorActivationResponse_Status) XXX_Merge(src proto.Message) {
-	xxx_messageInfo_ValidatorActivationResponse_Status.Merge(m, src)
-}
-func (m *ValidatorActivationResponse_Status) XXX_Size() int {
-	return xxx_messageInfo_ValidatorActivationResponse_Status.Size(m)
-}
-func (m *ValidatorActivationResponse_Status) XXX_DiscardUnknown() {
-	xxx_messageInfo_ValidatorActivationResponse_Status.DiscardUnknown(m)
-}
-
-var xxx_messageInfo_ValidatorActivationResponse_Status proto.InternalMessageInfo
-
-func (m *ValidatorActivationResponse_Status) GetPublicKey() []byte {
-	if m != nil {
-		return m.PublicKey
-	}
-	return nil
-}
-
-func (m *ValidatorActivationResponse_Status) GetStatus() *ValidatorStatusResponse {
-	if m != nil {
-		return m.Status
-	}
-	return nil
-}
-
-type ExitedValidatorsRequest struct {
-	PublicKeys           [][]byte `protobuf:"bytes,1,rep,name=public_keys,json=publicKeys,proto3" json:"public_keys,omitempty"`
-	XXX_NoUnkeyedLiteral struct{} `json:"-"`
-	XXX_unrecognized     []byte   `json:"-"`
-	XXX_sizecache        int32    `json:"-"`
-}
-
-func (m *ExitedValidatorsRequest) Reset()         { *m = ExitedValidatorsRequest{} }
-func (m *ExitedValidatorsRequest) String() string { return proto.CompactTextString(m) }
-func (*ExitedValidatorsRequest) ProtoMessage()    {}
-func (*ExitedValidatorsRequest) Descriptor() ([]byte, []int) {
-	return fileDescriptor_9eb4e94b85965285, []int{10}
-}
-
-func (m *ExitedValidatorsRequest) XXX_Unmarshal(b []byte) error {
-	return xxx_messageInfo_ExitedValidatorsRequest.Unmarshal(m, b)
-}
-func (m *ExitedValidatorsRequest) XXX_Marshal(b []byte, deterministic bool) ([]byte, error) {
-	return xxx_messageInfo_ExitedValidatorsRequest.Marshal(b, m, deterministic)
-}
-func (m *ExitedValidatorsRequest) XXX_Merge(src proto.Message) {
-	xxx_messageInfo_ExitedValidatorsRequest.Merge(m, src)
-}
-func (m *ExitedValidatorsRequest) XXX_Size() int {
-	return xxx_messageInfo_ExitedValidatorsRequest.Size(m)
-}
-func (m *ExitedValidatorsRequest) XXX_DiscardUnknown() {
-	xxx_messageInfo_ExitedValidatorsRequest.DiscardUnknown(m)
-}
-
-var xxx_messageInfo_ExitedValidatorsRequest proto.InternalMessageInfo
-
-func (m *ExitedValidatorsRequest) GetPublicKeys() [][]byte {
-	if m != nil {
-		return m.PublicKeys
-	}
-	return nil
-}
-
-type ExitedValidatorsResponse struct {
-	PublicKeys           [][]byte `protobuf:"bytes,1,rep,name=public_keys,json=publicKeys,proto3" json:"public_keys,omitempty"`
-	XXX_NoUnkeyedLiteral struct{} `json:"-"`
-	XXX_unrecognized     []byte   `json:"-"`
-	XXX_sizecache        int32    `json:"-"`
-}
-
-func (m *ExitedValidatorsResponse) Reset()         { *m = ExitedValidatorsResponse{} }
-func (m *ExitedValidatorsResponse) String() string { return proto.CompactTextString(m) }
-func (*ExitedValidatorsResponse) ProtoMessage()    {}
-func (*ExitedValidatorsResponse) Descriptor() ([]byte, []int) {
-	return fileDescriptor_9eb4e94b85965285, []int{11}
-}
-
-func (m *ExitedValidatorsResponse) XXX_Unmarshal(b []byte) error {
-	return xxx_messageInfo_ExitedValidatorsResponse.Unmarshal(m, b)
-}
-func (m *ExitedValidatorsResponse) XXX_Marshal(b []byte, deterministic bool) ([]byte, error) {
-	return xxx_messageInfo_ExitedValidatorsResponse.Marshal(b, m, deterministic)
-}
-func (m *ExitedValidatorsResponse) XXX_Merge(src proto.Message) {
-	xxx_messageInfo_ExitedValidatorsResponse.Merge(m, src)
-}
-func (m *ExitedValidatorsResponse) XXX_Size() int {
-	return xxx_messageInfo_ExitedValidatorsResponse.Size(m)
-}
-func (m *ExitedValidatorsResponse) XXX_DiscardUnknown() {
-	xxx_messageInfo_ExitedValidatorsResponse.DiscardUnknown(m)
-}
-
-var xxx_messageInfo_ExitedValidatorsResponse proto.InternalMessageInfo
-
-func (m *ExitedValidatorsResponse) GetPublicKeys() [][]byte {
-	if m != nil {
-		return m.PublicKeys
-	}
-	return nil
-}
-
-type ChainStartResponse struct {
-	Started              bool     `protobuf:"varint,1,opt,name=started,proto3" json:"started,omitempty"`
-	GenesisTime          uint64   `protobuf:"varint,2,opt,name=genesis_time,json=genesisTime,proto3" json:"genesis_time,omitempty"`
-	XXX_NoUnkeyedLiteral struct{} `json:"-"`
-	XXX_unrecognized     []byte   `json:"-"`
-	XXX_sizecache        int32    `json:"-"`
-}
-
-func (m *ChainStartResponse) Reset()         { *m = ChainStartResponse{} }
-func (m *ChainStartResponse) String() string { return proto.CompactTextString(m) }
-func (*ChainStartResponse) ProtoMessage()    {}
-func (*ChainStartResponse) Descriptor() ([]byte, []int) {
-	return fileDescriptor_9eb4e94b85965285, []int{12}
-}
-
-func (m *ChainStartResponse) XXX_Unmarshal(b []byte) error {
-	return xxx_messageInfo_ChainStartResponse.Unmarshal(m, b)
-}
-func (m *ChainStartResponse) XXX_Marshal(b []byte, deterministic bool) ([]byte, error) {
-	return xxx_messageInfo_ChainStartResponse.Marshal(b, m, deterministic)
-}
-func (m *ChainStartResponse) XXX_Merge(src proto.Message) {
-	xxx_messageInfo_ChainStartResponse.Merge(m, src)
-}
-func (m *ChainStartResponse) XXX_Size() int {
-	return xxx_messageInfo_ChainStartResponse.Size(m)
-}
-func (m *ChainStartResponse) XXX_DiscardUnknown() {
-	xxx_messageInfo_ChainStartResponse.DiscardUnknown(m)
-}
-
-var xxx_messageInfo_ChainStartResponse proto.InternalMessageInfo
-
-func (m *ChainStartResponse) GetStarted() bool {
-	if m != nil {
-		return m.Started
-	}
-	return false
-}
-
-func (m *ChainStartResponse) GetGenesisTime() uint64 {
-	if m != nil {
-		return m.GenesisTime
-	}
-	return 0
-}
-
-type ValidatorIndexRequest struct {
-	PublicKey            []byte   `protobuf:"bytes,1,opt,name=public_key,json=publicKey,proto3" json:"public_key,omitempty"`
-	XXX_NoUnkeyedLiteral struct{} `json:"-"`
-	XXX_unrecognized     []byte   `json:"-"`
-	XXX_sizecache        int32    `json:"-"`
-}
-
-func (m *ValidatorIndexRequest) Reset()         { *m = ValidatorIndexRequest{} }
-func (m *ValidatorIndexRequest) String() string { return proto.CompactTextString(m) }
-func (*ValidatorIndexRequest) ProtoMessage()    {}
-func (*ValidatorIndexRequest) Descriptor() ([]byte, []int) {
-	return fileDescriptor_9eb4e94b85965285, []int{13}
-}
-
-func (m *ValidatorIndexRequest) XXX_Unmarshal(b []byte) error {
-	return xxx_messageInfo_ValidatorIndexRequest.Unmarshal(m, b)
-}
-func (m *ValidatorIndexRequest) XXX_Marshal(b []byte, deterministic bool) ([]byte, error) {
-	return xxx_messageInfo_ValidatorIndexRequest.Marshal(b, m, deterministic)
-}
-func (m *ValidatorIndexRequest) XXX_Merge(src proto.Message) {
-	xxx_messageInfo_ValidatorIndexRequest.Merge(m, src)
-}
-func (m *ValidatorIndexRequest) XXX_Size() int {
-	return xxx_messageInfo_ValidatorIndexRequest.Size(m)
-}
-func (m *ValidatorIndexRequest) XXX_DiscardUnknown() {
-	xxx_messageInfo_ValidatorIndexRequest.DiscardUnknown(m)
-}
-
-var xxx_messageInfo_ValidatorIndexRequest proto.InternalMessageInfo
-
-func (m *ValidatorIndexRequest) GetPublicKey() []byte {
-	if m != nil {
-		return m.PublicKey
-	}
-	return nil
-}
-
-type ValidatorIndexResponse struct {
-	Index                uint64   `protobuf:"varint,1,opt,name=index,proto3" json:"index,omitempty"`
-	XXX_NoUnkeyedLiteral struct{} `json:"-"`
-	XXX_unrecognized     []byte   `json:"-"`
-	XXX_sizecache        int32    `json:"-"`
-}
-
-func (m *ValidatorIndexResponse) Reset()         { *m = ValidatorIndexResponse{} }
-func (m *ValidatorIndexResponse) String() string { return proto.CompactTextString(m) }
-func (*ValidatorIndexResponse) ProtoMessage()    {}
-func (*ValidatorIndexResponse) Descriptor() ([]byte, []int) {
-	return fileDescriptor_9eb4e94b85965285, []int{14}
-}
-
-func (m *ValidatorIndexResponse) XXX_Unmarshal(b []byte) error {
-	return xxx_messageInfo_ValidatorIndexResponse.Unmarshal(m, b)
-}
-func (m *ValidatorIndexResponse) XXX_Marshal(b []byte, deterministic bool) ([]byte, error) {
-	return xxx_messageInfo_ValidatorIndexResponse.Marshal(b, m, deterministic)
-}
-func (m *ValidatorIndexResponse) XXX_Merge(src proto.Message) {
-	xxx_messageInfo_ValidatorIndexResponse.Merge(m, src)
-}
-func (m *ValidatorIndexResponse) XXX_Size() int {
-	return xxx_messageInfo_ValidatorIndexResponse.Size(m)
-}
-func (m *ValidatorIndexResponse) XXX_DiscardUnknown() {
-	xxx_messageInfo_ValidatorIndexResponse.DiscardUnknown(m)
-}
-
-var xxx_messageInfo_ValidatorIndexResponse proto.InternalMessageInfo
-
-func (m *ValidatorIndexResponse) GetIndex() uint64 {
-	if m != nil {
-		return m.Index
-	}
-	return 0
-}
-
-type AssignmentRequest struct {
-	EpochStart           uint64   `protobuf:"varint,1,opt,name=epoch_start,json=epochStart,proto3" json:"epoch_start,omitempty"`
-	PublicKeys           [][]byte `protobuf:"bytes,2,rep,name=public_keys,json=publicKeys,proto3" json:"public_keys,omitempty"`
-	XXX_NoUnkeyedLiteral struct{} `json:"-"`
-	XXX_unrecognized     []byte   `json:"-"`
-	XXX_sizecache        int32    `json:"-"`
-}
-
-func (m *AssignmentRequest) Reset()         { *m = AssignmentRequest{} }
-func (m *AssignmentRequest) String() string { return proto.CompactTextString(m) }
-func (*AssignmentRequest) ProtoMessage()    {}
-func (*AssignmentRequest) Descriptor() ([]byte, []int) {
-	return fileDescriptor_9eb4e94b85965285, []int{15}
-}
-
-func (m *AssignmentRequest) XXX_Unmarshal(b []byte) error {
-	return xxx_messageInfo_AssignmentRequest.Unmarshal(m, b)
-}
-func (m *AssignmentRequest) XXX_Marshal(b []byte, deterministic bool) ([]byte, error) {
-	return xxx_messageInfo_AssignmentRequest.Marshal(b, m, deterministic)
-}
-func (m *AssignmentRequest) XXX_Merge(src proto.Message) {
-	xxx_messageInfo_AssignmentRequest.Merge(m, src)
-}
-func (m *AssignmentRequest) XXX_Size() int {
-	return xxx_messageInfo_AssignmentRequest.Size(m)
-}
-func (m *AssignmentRequest) XXX_DiscardUnknown() {
-	xxx_messageInfo_AssignmentRequest.DiscardUnknown(m)
-}
-
-var xxx_messageInfo_AssignmentRequest proto.InternalMessageInfo
-
-func (m *AssignmentRequest) GetEpochStart() uint64 {
-	if m != nil {
-		return m.EpochStart
-	}
-	return 0
-}
-
-func (m *AssignmentRequest) GetPublicKeys() [][]byte {
-	if m != nil {
-		return m.PublicKeys
-	}
-	return nil
-}
-
-type AssignmentResponse struct {
-	ValidatorAssignment  []*AssignmentResponse_ValidatorAssignment `protobuf:"bytes,1,rep,name=validator_assignment,json=validatorAssignment,proto3" json:"validator_assignment,omitempty"`
-	XXX_NoUnkeyedLiteral struct{}                                  `json:"-"`
-	XXX_unrecognized     []byte                                    `json:"-"`
-	XXX_sizecache        int32                                     `json:"-"`
-}
-
-func (m *AssignmentResponse) Reset()         { *m = AssignmentResponse{} }
-func (m *AssignmentResponse) String() string { return proto.CompactTextString(m) }
-func (*AssignmentResponse) ProtoMessage()    {}
-func (*AssignmentResponse) Descriptor() ([]byte, []int) {
-	return fileDescriptor_9eb4e94b85965285, []int{16}
-}
-
-func (m *AssignmentResponse) XXX_Unmarshal(b []byte) error {
-	return xxx_messageInfo_AssignmentResponse.Unmarshal(m, b)
-}
-func (m *AssignmentResponse) XXX_Marshal(b []byte, deterministic bool) ([]byte, error) {
-	return xxx_messageInfo_AssignmentResponse.Marshal(b, m, deterministic)
-}
-func (m *AssignmentResponse) XXX_Merge(src proto.Message) {
-	xxx_messageInfo_AssignmentResponse.Merge(m, src)
-}
-func (m *AssignmentResponse) XXX_Size() int {
-	return xxx_messageInfo_AssignmentResponse.Size(m)
-}
-func (m *AssignmentResponse) XXX_DiscardUnknown() {
-	xxx_messageInfo_AssignmentResponse.DiscardUnknown(m)
-}
-
-var xxx_messageInfo_AssignmentResponse proto.InternalMessageInfo
-
-func (m *AssignmentResponse) GetValidatorAssignment() []*AssignmentResponse_ValidatorAssignment {
-	if m != nil {
-		return m.ValidatorAssignment
-	}
-	return nil
-}
-
-type AssignmentResponse_ValidatorAssignment struct {
-	Committee            []uint64        `protobuf:"varint,1,rep,packed,name=committee,proto3" json:"committee,omitempty"`
-	CommitteeIndex       uint64          `protobuf:"varint,2,opt,name=committee_index,json=committeeIndex,proto3" json:"committee_index,omitempty"`
-	AttesterSlot         uint64          `protobuf:"varint,3,opt,name=attester_slot,json=attesterSlot,proto3" json:"attester_slot,omitempty"`
-	ProposerSlot         uint64          `protobuf:"varint,4,opt,name=proposer_slot,json=proposerSlot,proto3" json:"proposer_slot,omitempty"`
-	PublicKey            []byte          `protobuf:"bytes,5,opt,name=public_key,json=publicKey,proto3" json:"public_key,omitempty"`
-	Status               ValidatorStatus `protobuf:"varint,6,opt,name=status,proto3,enum=ethereum.beacon.rpc.v1.ValidatorStatus" json:"status,omitempty"`
-	XXX_NoUnkeyedLiteral struct{}        `json:"-"`
-	XXX_unrecognized     []byte          `json:"-"`
-	XXX_sizecache        int32           `json:"-"`
-}
-
-func (m *AssignmentResponse_ValidatorAssignment) Reset() {
-	*m = AssignmentResponse_ValidatorAssignment{}
-}
-func (m *AssignmentResponse_ValidatorAssignment) String() string { return proto.CompactTextString(m) }
-func (*AssignmentResponse_ValidatorAssignment) ProtoMessage()    {}
-func (*AssignmentResponse_ValidatorAssignment) Descriptor() ([]byte, []int) {
-	return fileDescriptor_9eb4e94b85965285, []int{16, 0}
-}
-
-func (m *AssignmentResponse_ValidatorAssignment) XXX_Unmarshal(b []byte) error {
-	return xxx_messageInfo_AssignmentResponse_ValidatorAssignment.Unmarshal(m, b)
-}
-func (m *AssignmentResponse_ValidatorAssignment) XXX_Marshal(b []byte, deterministic bool) ([]byte, error) {
-	return xxx_messageInfo_AssignmentResponse_ValidatorAssignment.Marshal(b, m, deterministic)
-}
-func (m *AssignmentResponse_ValidatorAssignment) XXX_Merge(src proto.Message) {
-	xxx_messageInfo_AssignmentResponse_ValidatorAssignment.Merge(m, src)
-}
-func (m *AssignmentResponse_ValidatorAssignment) XXX_Size() int {
-	return xxx_messageInfo_AssignmentResponse_ValidatorAssignment.Size(m)
-}
-func (m *AssignmentResponse_ValidatorAssignment) XXX_DiscardUnknown() {
-	xxx_messageInfo_AssignmentResponse_ValidatorAssignment.DiscardUnknown(m)
-}
-
-var xxx_messageInfo_AssignmentResponse_ValidatorAssignment proto.InternalMessageInfo
-
-func (m *AssignmentResponse_ValidatorAssignment) GetCommittee() []uint64 {
-	if m != nil {
-		return m.Committee
-	}
-	return nil
-}
-
-func (m *AssignmentResponse_ValidatorAssignment) GetCommitteeIndex() uint64 {
-	if m != nil {
-		return m.CommitteeIndex
-	}
-	return 0
-}
-
-func (m *AssignmentResponse_ValidatorAssignment) GetAttesterSlot() uint64 {
-	if m != nil {
-		return m.AttesterSlot
-	}
-	return 0
-}
-
-func (m *AssignmentResponse_ValidatorAssignment) GetProposerSlot() uint64 {
-	if m != nil {
-		return m.ProposerSlot
-	}
-	return 0
-}
-
-func (m *AssignmentResponse_ValidatorAssignment) GetPublicKey() []byte {
-	if m != nil {
-		return m.PublicKey
-	}
-	return nil
-}
-
-func (m *AssignmentResponse_ValidatorAssignment) GetStatus() ValidatorStatus {
-	if m != nil {
-		return m.Status
-	}
-	return ValidatorStatus_UNKNOWN_STATUS
-}
-
-type ValidatorStatusResponse struct {
-	Status                    ValidatorStatus `protobuf:"varint,1,opt,name=status,proto3,enum=ethereum.beacon.rpc.v1.ValidatorStatus" json:"status,omitempty"`
-	Eth1DepositBlockNumber    uint64          `protobuf:"varint,2,opt,name=eth1_deposit_block_number,json=eth1DepositBlockNumber,proto3" json:"eth1_deposit_block_number,omitempty"`
-	DepositInclusionSlot      uint64          `protobuf:"varint,3,opt,name=deposit_inclusion_slot,json=depositInclusionSlot,proto3" json:"deposit_inclusion_slot,omitempty"`
-	ActivationEpoch           uint64          `protobuf:"varint,4,opt,name=activation_epoch,json=activationEpoch,proto3" json:"activation_epoch,omitempty"`
-	PositionInActivationQueue uint64          `protobuf:"varint,5,opt,name=position_in_activation_queue,json=positionInActivationQueue,proto3" json:"position_in_activation_queue,omitempty"`
-	XXX_NoUnkeyedLiteral      struct{}        `json:"-"`
-	XXX_unrecognized          []byte          `json:"-"`
-	XXX_sizecache             int32           `json:"-"`
-}
-
-func (m *ValidatorStatusResponse) Reset()         { *m = ValidatorStatusResponse{} }
-func (m *ValidatorStatusResponse) String() string { return proto.CompactTextString(m) }
-func (*ValidatorStatusResponse) ProtoMessage()    {}
-func (*ValidatorStatusResponse) Descriptor() ([]byte, []int) {
-	return fileDescriptor_9eb4e94b85965285, []int{17}
-}
-
-func (m *ValidatorStatusResponse) XXX_Unmarshal(b []byte) error {
-	return xxx_messageInfo_ValidatorStatusResponse.Unmarshal(m, b)
-}
-func (m *ValidatorStatusResponse) XXX_Marshal(b []byte, deterministic bool) ([]byte, error) {
-	return xxx_messageInfo_ValidatorStatusResponse.Marshal(b, m, deterministic)
-}
-func (m *ValidatorStatusResponse) XXX_Merge(src proto.Message) {
-	xxx_messageInfo_ValidatorStatusResponse.Merge(m, src)
-}
-func (m *ValidatorStatusResponse) XXX_Size() int {
-	return xxx_messageInfo_ValidatorStatusResponse.Size(m)
-}
-func (m *ValidatorStatusResponse) XXX_DiscardUnknown() {
-	xxx_messageInfo_ValidatorStatusResponse.DiscardUnknown(m)
-}
-
-var xxx_messageInfo_ValidatorStatusResponse proto.InternalMessageInfo
-
-func (m *ValidatorStatusResponse) GetStatus() ValidatorStatus {
-	if m != nil {
-		return m.Status
-	}
-	return ValidatorStatus_UNKNOWN_STATUS
-}
-
-func (m *ValidatorStatusResponse) GetEth1DepositBlockNumber() uint64 {
-	if m != nil {
-		return m.Eth1DepositBlockNumber
-	}
-	return 0
-}
-
-func (m *ValidatorStatusResponse) GetDepositInclusionSlot() uint64 {
-	if m != nil {
-		return m.DepositInclusionSlot
-	}
-	return 0
-}
-
-func (m *ValidatorStatusResponse) GetActivationEpoch() uint64 {
-	if m != nil {
-		return m.ActivationEpoch
-	}
-	return 0
-}
-
-func (m *ValidatorStatusResponse) GetPositionInActivationQueue() uint64 {
-	if m != nil {
-		return m.PositionInActivationQueue
-	}
-	return 0
-}
-
-type DomainRequest struct {
-	Epoch                uint64   `protobuf:"varint,1,opt,name=epoch,proto3" json:"epoch,omitempty"`
-	Domain               []byte   `protobuf:"bytes,2,opt,name=domain,proto3" json:"domain,omitempty"`
-	XXX_NoUnkeyedLiteral struct{} `json:"-"`
-	XXX_unrecognized     []byte   `json:"-"`
-	XXX_sizecache        int32    `json:"-"`
-}
-
-func (m *DomainRequest) Reset()         { *m = DomainRequest{} }
-func (m *DomainRequest) String() string { return proto.CompactTextString(m) }
-func (*DomainRequest) ProtoMessage()    {}
-func (*DomainRequest) Descriptor() ([]byte, []int) {
-	return fileDescriptor_9eb4e94b85965285, []int{18}
-}
-
-func (m *DomainRequest) XXX_Unmarshal(b []byte) error {
-	return xxx_messageInfo_DomainRequest.Unmarshal(m, b)
-}
-func (m *DomainRequest) XXX_Marshal(b []byte, deterministic bool) ([]byte, error) {
-	return xxx_messageInfo_DomainRequest.Marshal(b, m, deterministic)
-}
-func (m *DomainRequest) XXX_Merge(src proto.Message) {
-	xxx_messageInfo_DomainRequest.Merge(m, src)
-}
-func (m *DomainRequest) XXX_Size() int {
-	return xxx_messageInfo_DomainRequest.Size(m)
-}
-func (m *DomainRequest) XXX_DiscardUnknown() {
-	xxx_messageInfo_DomainRequest.DiscardUnknown(m)
-}
-
-var xxx_messageInfo_DomainRequest proto.InternalMessageInfo
-
-func (m *DomainRequest) GetEpoch() uint64 {
-	if m != nil {
-		return m.Epoch
-	}
-	return 0
-}
-
-func (m *DomainRequest) GetDomain() []byte {
-	if m != nil {
-		return m.Domain
-	}
-	return nil
-}
-
-type DomainResponse struct {
-	SignatureDomain      []byte   `protobuf:"bytes,1,opt,name=signature_domain,json=signatureDomain,proto3" json:"signature_domain,omitempty"`
-	XXX_NoUnkeyedLiteral struct{} `json:"-"`
-	XXX_unrecognized     []byte   `json:"-"`
-	XXX_sizecache        int32    `json:"-"`
-}
-
-func (m *DomainResponse) Reset()         { *m = DomainResponse{} }
-func (m *DomainResponse) String() string { return proto.CompactTextString(m) }
-func (*DomainResponse) ProtoMessage()    {}
-func (*DomainResponse) Descriptor() ([]byte, []int) {
-	return fileDescriptor_9eb4e94b85965285, []int{19}
-}
-
-func (m *DomainResponse) XXX_Unmarshal(b []byte) error {
-	return xxx_messageInfo_DomainResponse.Unmarshal(m, b)
-}
-func (m *DomainResponse) XXX_Marshal(b []byte, deterministic bool) ([]byte, error) {
-	return xxx_messageInfo_DomainResponse.Marshal(b, m, deterministic)
-}
-func (m *DomainResponse) XXX_Merge(src proto.Message) {
-	xxx_messageInfo_DomainResponse.Merge(m, src)
-}
-func (m *DomainResponse) XXX_Size() int {
-	return xxx_messageInfo_DomainResponse.Size(m)
-}
-func (m *DomainResponse) XXX_DiscardUnknown() {
-	xxx_messageInfo_DomainResponse.DiscardUnknown(m)
-}
-
-var xxx_messageInfo_DomainResponse proto.InternalMessageInfo
-
-func (m *DomainResponse) GetSignatureDomain() []byte {
-	if m != nil {
-		return m.SignatureDomain
-	}
-	return nil
-}
-
-type BlockTreeResponse struct {
-	Tree                 []*BlockTreeResponse_TreeNode `protobuf:"bytes,1,rep,name=tree,proto3" json:"tree,omitempty"`
-	XXX_NoUnkeyedLiteral struct{}                      `json:"-"`
-	XXX_unrecognized     []byte                        `json:"-"`
-	XXX_sizecache        int32                         `json:"-"`
-}
-
-func (m *BlockTreeResponse) Reset()         { *m = BlockTreeResponse{} }
-func (m *BlockTreeResponse) String() string { return proto.CompactTextString(m) }
-func (*BlockTreeResponse) ProtoMessage()    {}
-func (*BlockTreeResponse) Descriptor() ([]byte, []int) {
-	return fileDescriptor_9eb4e94b85965285, []int{20}
-}
-
-func (m *BlockTreeResponse) XXX_Unmarshal(b []byte) error {
-	return xxx_messageInfo_BlockTreeResponse.Unmarshal(m, b)
-}
-func (m *BlockTreeResponse) XXX_Marshal(b []byte, deterministic bool) ([]byte, error) {
-	return xxx_messageInfo_BlockTreeResponse.Marshal(b, m, deterministic)
-}
-func (m *BlockTreeResponse) XXX_Merge(src proto.Message) {
-	xxx_messageInfo_BlockTreeResponse.Merge(m, src)
-}
-func (m *BlockTreeResponse) XXX_Size() int {
-	return xxx_messageInfo_BlockTreeResponse.Size(m)
-}
-func (m *BlockTreeResponse) XXX_DiscardUnknown() {
-	xxx_messageInfo_BlockTreeResponse.DiscardUnknown(m)
-}
-
-var xxx_messageInfo_BlockTreeResponse proto.InternalMessageInfo
-
-func (m *BlockTreeResponse) GetTree() []*BlockTreeResponse_TreeNode {
-	if m != nil {
-		return m.Tree
-	}
-	return nil
-}
-
-type BlockTreeResponse_TreeNode struct {
-	Block                *v1alpha1.BeaconBlock `protobuf:"bytes,1,opt,name=block,proto3" json:"block,omitempty"`
-	BlockRoot            []byte                `protobuf:"bytes,2,opt,name=block_root,json=blockRoot,proto3" json:"block_root,omitempty"`
-	ParticipatedVotes    uint64                `protobuf:"varint,3,opt,name=participated_votes,json=participatedVotes,proto3" json:"participated_votes,omitempty"`
-	TotalVotes           uint64                `protobuf:"varint,4,opt,name=total_votes,json=totalVotes,proto3" json:"total_votes,omitempty"`
-	XXX_NoUnkeyedLiteral struct{}              `json:"-"`
-	XXX_unrecognized     []byte                `json:"-"`
-	XXX_sizecache        int32                 `json:"-"`
-}
-
-func (m *BlockTreeResponse_TreeNode) Reset()         { *m = BlockTreeResponse_TreeNode{} }
-func (m *BlockTreeResponse_TreeNode) String() string { return proto.CompactTextString(m) }
-func (*BlockTreeResponse_TreeNode) ProtoMessage()    {}
-func (*BlockTreeResponse_TreeNode) Descriptor() ([]byte, []int) {
-	return fileDescriptor_9eb4e94b85965285, []int{20, 0}
-}
-
-func (m *BlockTreeResponse_TreeNode) XXX_Unmarshal(b []byte) error {
-	return xxx_messageInfo_BlockTreeResponse_TreeNode.Unmarshal(m, b)
-}
-func (m *BlockTreeResponse_TreeNode) XXX_Marshal(b []byte, deterministic bool) ([]byte, error) {
-	return xxx_messageInfo_BlockTreeResponse_TreeNode.Marshal(b, m, deterministic)
-}
-func (m *BlockTreeResponse_TreeNode) XXX_Merge(src proto.Message) {
-	xxx_messageInfo_BlockTreeResponse_TreeNode.Merge(m, src)
-}
-func (m *BlockTreeResponse_TreeNode) XXX_Size() int {
-	return xxx_messageInfo_BlockTreeResponse_TreeNode.Size(m)
-}
-func (m *BlockTreeResponse_TreeNode) XXX_DiscardUnknown() {
-	xxx_messageInfo_BlockTreeResponse_TreeNode.DiscardUnknown(m)
-}
-
-var xxx_messageInfo_BlockTreeResponse_TreeNode proto.InternalMessageInfo
-
-func (m *BlockTreeResponse_TreeNode) GetBlock() *v1alpha1.BeaconBlock {
-	if m != nil {
-		return m.Block
-	}
-	return nil
-}
-
-func (m *BlockTreeResponse_TreeNode) GetBlockRoot() []byte {
-	if m != nil {
-		return m.BlockRoot
-	}
-	return nil
-}
-
-func (m *BlockTreeResponse_TreeNode) GetParticipatedVotes() uint64 {
-	if m != nil {
-		return m.ParticipatedVotes
-	}
-	return 0
-}
-
-func (m *BlockTreeResponse_TreeNode) GetTotalVotes() uint64 {
-	if m != nil {
-		return m.TotalVotes
-	}
-	return 0
-}
-
-type TreeBlockSlotRequest struct {
-	SlotFrom             uint64   `protobuf:"varint,1,opt,name=slot_from,json=slotFrom,proto3" json:"slot_from,omitempty"`
-	SlotTo               uint64   `protobuf:"varint,2,opt,name=slot_to,json=slotTo,proto3" json:"slot_to,omitempty"`
-	XXX_NoUnkeyedLiteral struct{} `json:"-"`
-	XXX_unrecognized     []byte   `json:"-"`
-	XXX_sizecache        int32    `json:"-"`
-}
-
-func (m *TreeBlockSlotRequest) Reset()         { *m = TreeBlockSlotRequest{} }
-func (m *TreeBlockSlotRequest) String() string { return proto.CompactTextString(m) }
-func (*TreeBlockSlotRequest) ProtoMessage()    {}
-func (*TreeBlockSlotRequest) Descriptor() ([]byte, []int) {
-	return fileDescriptor_9eb4e94b85965285, []int{21}
-}
-
-func (m *TreeBlockSlotRequest) XXX_Unmarshal(b []byte) error {
-	return xxx_messageInfo_TreeBlockSlotRequest.Unmarshal(m, b)
-}
-func (m *TreeBlockSlotRequest) XXX_Marshal(b []byte, deterministic bool) ([]byte, error) {
-	return xxx_messageInfo_TreeBlockSlotRequest.Marshal(b, m, deterministic)
-}
-func (m *TreeBlockSlotRequest) XXX_Merge(src proto.Message) {
-	xxx_messageInfo_TreeBlockSlotRequest.Merge(m, src)
-}
-func (m *TreeBlockSlotRequest) XXX_Size() int {
-	return xxx_messageInfo_TreeBlockSlotRequest.Size(m)
-}
-func (m *TreeBlockSlotRequest) XXX_DiscardUnknown() {
-	xxx_messageInfo_TreeBlockSlotRequest.DiscardUnknown(m)
-}
-
-var xxx_messageInfo_TreeBlockSlotRequest proto.InternalMessageInfo
-
-func (m *TreeBlockSlotRequest) GetSlotFrom() uint64 {
-	if m != nil {
-		return m.SlotFrom
-	}
-	return 0
-}
-
-func (m *TreeBlockSlotRequest) GetSlotTo() uint64 {
-	if m != nil {
-		return m.SlotTo
-	}
-	return 0
-}
-
-func init() {
-	proto.RegisterEnum("ethereum.beacon.rpc.v1.ValidatorRole", ValidatorRole_name, ValidatorRole_value)
-	proto.RegisterEnum("ethereum.beacon.rpc.v1.ValidatorStatus", ValidatorStatus_name, ValidatorStatus_value)
-	proto.RegisterType((*BlockRequest)(nil), "ethereum.beacon.rpc.v1.BlockRequest")
-	proto.RegisterType((*ProposeResponse)(nil), "ethereum.beacon.rpc.v1.ProposeResponse")
-	proto.RegisterType((*AttestationRequest)(nil), "ethereum.beacon.rpc.v1.AttestationRequest")
-	proto.RegisterType((*AttestResponse)(nil), "ethereum.beacon.rpc.v1.AttestResponse")
-	proto.RegisterType((*AggregationRequest)(nil), "ethereum.beacon.rpc.v1.AggregationRequest")
-	proto.RegisterType((*AggregationResponse)(nil), "ethereum.beacon.rpc.v1.AggregationResponse")
-	proto.RegisterType((*ValidatorPerformanceRequest)(nil), "ethereum.beacon.rpc.v1.ValidatorPerformanceRequest")
-	proto.RegisterType((*ValidatorPerformanceResponse)(nil), "ethereum.beacon.rpc.v1.ValidatorPerformanceResponse")
-	proto.RegisterType((*ValidatorActivationRequest)(nil), "ethereum.beacon.rpc.v1.ValidatorActivationRequest")
-	proto.RegisterType((*ValidatorActivationResponse)(nil), "ethereum.beacon.rpc.v1.ValidatorActivationResponse")
-	proto.RegisterType((*ValidatorActivationResponse_Status)(nil), "ethereum.beacon.rpc.v1.ValidatorActivationResponse.Status")
-	proto.RegisterType((*ExitedValidatorsRequest)(nil), "ethereum.beacon.rpc.v1.ExitedValidatorsRequest")
-	proto.RegisterType((*ExitedValidatorsResponse)(nil), "ethereum.beacon.rpc.v1.ExitedValidatorsResponse")
-	proto.RegisterType((*ChainStartResponse)(nil), "ethereum.beacon.rpc.v1.ChainStartResponse")
-	proto.RegisterType((*ValidatorIndexRequest)(nil), "ethereum.beacon.rpc.v1.ValidatorIndexRequest")
-	proto.RegisterType((*ValidatorIndexResponse)(nil), "ethereum.beacon.rpc.v1.ValidatorIndexResponse")
-	proto.RegisterType((*AssignmentRequest)(nil), "ethereum.beacon.rpc.v1.AssignmentRequest")
-	proto.RegisterType((*AssignmentResponse)(nil), "ethereum.beacon.rpc.v1.AssignmentResponse")
-	proto.RegisterType((*AssignmentResponse_ValidatorAssignment)(nil), "ethereum.beacon.rpc.v1.AssignmentResponse.ValidatorAssignment")
-	proto.RegisterType((*ValidatorStatusResponse)(nil), "ethereum.beacon.rpc.v1.ValidatorStatusResponse")
-	proto.RegisterType((*DomainRequest)(nil), "ethereum.beacon.rpc.v1.DomainRequest")
-	proto.RegisterType((*DomainResponse)(nil), "ethereum.beacon.rpc.v1.DomainResponse")
-	proto.RegisterType((*BlockTreeResponse)(nil), "ethereum.beacon.rpc.v1.BlockTreeResponse")
-	proto.RegisterType((*BlockTreeResponse_TreeNode)(nil), "ethereum.beacon.rpc.v1.BlockTreeResponse.TreeNode")
-	proto.RegisterType((*TreeBlockSlotRequest)(nil), "ethereum.beacon.rpc.v1.TreeBlockSlotRequest")
-}
-
-func init() { proto.RegisterFile("proto/beacon/rpc/v1/services.proto", fileDescriptor_9eb4e94b85965285) }
-
-var fileDescriptor_9eb4e94b85965285 = []byte{
-	// 1672 bytes of a gzipped FileDescriptorProto
-	0x1f, 0x8b, 0x08, 0x00, 0x00, 0x00, 0x00, 0x00, 0x02, 0xff, 0x9c, 0x58, 0x4f, 0x6f, 0xe3, 0xc6,
-	0x15, 0x0f, 0x25, 0x59, 0xd6, 0x3e, 0xc9, 0x32, 0x3d, 0xf6, 0xda, 0x8a, 0x76, 0xb7, 0x71, 0x99,
-	0xa4, 0xb1, 0x5d, 0x44, 0xb2, 0x95, 0x60, 0xd1, 0x26, 0x48, 0x03, 0xd9, 0xe2, 0xda, 0x82, 0x17,
-	0xb2, 0x42, 0x69, 0xed, 0x14, 0x39, 0x10, 0x23, 0x6a, 0x2c, 0x11, 0x91, 0x38, 0x34, 0x39, 0x12,
-	0xe2, 0x4b, 0x81, 0x5e, 0x5a, 0xf4, 0xd6, 0x1e, 0x8a, 0x1e, 0x8b, 0x7e, 0x84, 0xa2, 0x87, 0x7e,
-	0x85, 0x7e, 0x88, 0x7e, 0x98, 0x80, 0x33, 0x43, 0x8a, 0xfa, 0x67, 0xcb, 0x7b, 0xe3, 0xbc, 0xf7,
-	0x7e, 0xef, 0xef, 0xcc, 0x9b, 0x37, 0x04, 0xcd, 0xf5, 0x28, 0xa3, 0xe5, 0x0e, 0xc1, 0x16, 0x75,
-	0xca, 0x9e, 0x6b, 0x95, 0xc7, 0x27, 0x65, 0x9f, 0x78, 0x63, 0xdb, 0x22, 0x7e, 0x89, 0x33, 0xd1,
-	0x2e, 0x61, 0x7d, 0xe2, 0x91, 0xd1, 0xb0, 0x24, 0xc4, 0x4a, 0x9e, 0x6b, 0x95, 0xc6, 0x27, 0xc5,
-	0x17, 0x3d, 0x4a, 0x7b, 0x03, 0x52, 0xe6, 0x52, 0x9d, 0xd1, 0x6d, 0x99, 0x0c, 0x5d, 0x76, 0x2f,
-	0x40, 0xc5, 0x8f, 0x08, 0xeb, 0x97, 0xc7, 0x27, 0x78, 0xe0, 0xf6, 0xf1, 0x89, 0xd4, 0x6f, 0x76,
-	0x06, 0xd4, 0xfa, 0x51, 0x0a, 0xfc, 0x62, 0x4a, 0x00, 0x33, 0x46, 0x7c, 0x86, 0x99, 0x4d, 0x1d,
-	0xc1, 0xd7, 0x2c, 0xc8, 0x9d, 0x06, 0xe2, 0x06, 0xb9, 0x1b, 0x11, 0x9f, 0x21, 0x04, 0x29, 0x7f,
-	0x40, 0x59, 0x41, 0xd9, 0x57, 0x0e, 0x52, 0x06, 0xff, 0x46, 0x1f, 0xc3, 0x86, 0x87, 0x9d, 0x2e,
-	0xa6, 0xa6, 0x47, 0xc6, 0x04, 0x0f, 0x0a, 0x89, 0x7d, 0xe5, 0x20, 0x67, 0xe4, 0x04, 0xd1, 0xe0,
-	0x34, 0x54, 0x84, 0x4c, 0xcf, 0xc3, 0xb7, 0xb7, 0x36, 0xb3, 0x0b, 0x49, 0xce, 0x8f, 0xd6, 0xda,
-	0x31, 0x6c, 0x36, 0x3d, 0xea, 0x52, 0x9f, 0x18, 0xc4, 0x77, 0xa9, 0xe3, 0x13, 0xf4, 0x0a, 0x80,
-	0xbb, 0x69, 0x7a, 0x54, 0x5a, 0xcb, 0x19, 0xcf, 0x38, 0xc5, 0xa0, 0x94, 0x69, 0x7f, 0x51, 0x00,
-	0x55, 0x27, 0xce, 0x86, 0xde, 0xbd, 0x02, 0x70, 0x47, 0x9d, 0x81, 0x6d, 0x99, 0x3f, 0x92, 0xfb,
-	0x10, 0x25, 0x28, 0x97, 0xe4, 0x1e, 0xed, 0xc1, 0xba, 0x4b, 0x2d, 0xb3, 0x63, 0x33, 0xe9, 0x62,
-	0xda, 0xa5, 0xd6, 0xa9, 0x3d, 0x89, 0x2a, 0x19, 0x8b, 0xea, 0x33, 0xd8, 0xb4, 0xe8, 0x70, 0x68,
-	0x33, 0x46, 0x88, 0x69, 0x3b, 0x5d, 0xf2, 0x53, 0x21, 0xc5, 0xd9, 0xf9, 0x88, 0x5c, 0x0f, 0xa8,
-	0xda, 0x27, 0x90, 0x17, 0xae, 0x44, 0xce, 0x23, 0x48, 0xc5, 0xdc, 0xe6, 0xdf, 0xda, 0x3f, 0x02,
-	0x8f, 0x7b, 0x3d, 0x8f, 0xf4, 0xa6, 0x3c, 0x5e, 0x94, 0xcf, 0x05, 0x96, 0x13, 0x8b, 0x2c, 0xcf,
-	0x84, 0x9b, 0x9c, 0x0d, 0xf7, 0x53, 0xc8, 0x07, 0xfa, 0x4c, 0xdf, 0xee, 0x39, 0x98, 0x8d, 0x3c,
-	0xc2, 0x03, 0xc8, 0x19, 0x1b, 0x01, 0xb5, 0x15, 0x12, 0xb5, 0x43, 0xd8, 0x9e, 0x72, 0xec, 0x81,
-	0x20, 0x0c, 0x78, 0x71, 0x8d, 0x07, 0x76, 0x17, 0x33, 0xea, 0x35, 0x89, 0x77, 0x4b, 0xbd, 0x21,
-	0x76, 0x2c, 0xf2, 0x50, 0x30, 0x1f, 0x41, 0x76, 0xe2, 0xa3, 0x5f, 0x48, 0xec, 0x27, 0x0f, 0x72,
-	0x06, 0x44, 0x4e, 0xfa, 0xda, 0xdf, 0x13, 0xf0, 0x72, 0xb1, 0x52, 0xe9, 0x48, 0x11, 0x32, 0x1d,
-	0x3c, 0x08, 0x48, 0x7e, 0x41, 0xd9, 0x4f, 0x1e, 0xa4, 0x8c, 0x68, 0x8d, 0x0e, 0x41, 0x65, 0x94,
-	0xe1, 0x81, 0x39, 0x0e, 0x35, 0xf8, 0x32, 0x57, 0x9b, 0x9c, 0x1e, 0x29, 0xf6, 0xd1, 0x6b, 0xd8,
-	0x13, 0xa2, 0xd8, 0x62, 0xf6, 0x98, 0xc4, 0x11, 0xa2, 0xec, 0xcf, 0x39, 0xbb, 0xca, 0xb9, 0x31,
-	0xdc, 0xe7, 0x80, 0x86, 0xb6, 0xef, 0xdb, 0x4e, 0x2f, 0x0e, 0x49, 0xf1, 0x38, 0xb6, 0x24, 0x27,
-	0x26, 0x7e, 0x0e, 0xfb, 0x78, 0x4c, 0x3c, 0xdc, 0x23, 0x73, 0x86, 0x4c, 0xe9, 0x76, 0x61, 0x6d,
-	0x5f, 0x39, 0x48, 0x18, 0xaf, 0xa4, 0xdc, 0x8c, 0xc5, 0x53, 0x21, 0xa4, 0x7d, 0x03, 0xc5, 0x88,
-	0xc6, 0x45, 0xa6, 0xf6, 0xcd, 0x4c, 0x5a, 0x95, 0xb9, 0xb4, 0xfe, 0x33, 0x11, 0xab, 0x55, 0x1c,
-	0x2f, 0xb3, 0xfa, 0x1a, 0x9e, 0x63, 0x41, 0x25, 0x5d, 0x73, 0x4e, 0xd5, 0x69, 0xa2, 0xa0, 0x18,
-	0xdb, 0x91, 0x40, 0x33, 0xd2, 0x8b, 0xae, 0x21, 0x13, 0x1c, 0xba, 0x91, 0x4f, 0x44, 0x31, 0xb3,
-	0x95, 0xaf, 0x4a, 0x8b, 0x3b, 0x53, 0xe9, 0x01, 0xf3, 0xa5, 0x16, 0xd7, 0x61, 0x44, 0xba, 0x8a,
-	0x2e, 0xa4, 0x05, 0xed, 0xb1, 0x43, 0x7c, 0x0e, 0x69, 0x01, 0xe2, 0x85, 0xce, 0x56, 0xca, 0x8f,
-	0x9a, 0x97, 0xb6, 0xa4, 0x69, 0x43, 0xc2, 0xb5, 0xaf, 0x60, 0x4f, 0xff, 0xc9, 0x66, 0xa4, 0x3b,
-	0xa9, 0xde, 0xca, 0xd9, 0xfd, 0x1a, 0x0a, 0xf3, 0x58, 0x99, 0xd9, 0x47, 0xc1, 0xdf, 0x01, 0x3a,
-	0xeb, 0x63, 0xdb, 0x69, 0x31, 0xec, 0x4d, 0x9a, 0x46, 0x01, 0xd6, 0xfd, 0x80, 0x40, 0xba, 0x3c,
-	0xe6, 0x8c, 0x11, 0x2e, 0xd1, 0x2f, 0x21, 0xd7, 0x23, 0x0e, 0xf1, 0x6d, 0xdf, 0x64, 0xf6, 0x90,
-	0xc8, 0x0d, 0x9e, 0x95, 0xb4, 0xb6, 0x3d, 0x24, 0xda, 0x6b, 0x78, 0x1e, 0x79, 0xc2, 0x7b, 0xc3,
-	0x6a, 0x1d, 0x51, 0x2b, 0xc1, 0xee, 0x2c, 0x4e, 0xba, 0xb3, 0x03, 0x6b, 0xa2, 0xf5, 0x88, 0xc3,
-	0x2c, 0x16, 0xda, 0x3b, 0xd8, 0xaa, 0xfa, 0x41, 0x3f, 0x19, 0x12, 0x87, 0xc5, 0xb2, 0x45, 0x5c,
-	0x6a, 0xf5, 0x4d, 0xee, 0xb0, 0x04, 0x00, 0x27, 0xf1, 0x10, 0x1f, 0xef, 0x01, 0x7f, 0x4d, 0x02,
-	0x8a, 0xeb, 0x95, 0x3e, 0xdc, 0xc1, 0xce, 0xe4, 0xf0, 0xe0, 0x88, 0xcf, 0x53, 0x9a, 0xad, 0xfc,
-	0x6e, 0x59, 0xe1, 0xe7, 0x35, 0xc5, 0xb6, 0xe2, 0x84, 0xb7, 0x3d, 0x9e, 0x27, 0x16, 0xff, 0x94,
-	0x80, 0xed, 0x05, 0xc2, 0xe8, 0x25, 0x3c, 0x8b, 0x9a, 0xaf, 0xec, 0x42, 0x13, 0xc2, 0xea, 0x1d,
-	0xfb, 0x63, 0xd8, 0x10, 0x77, 0x2c, 0xf1, 0xcc, 0xd8, 0x8d, 0x93, 0x0b, 0x89, 0x2d, 0x79, 0x9f,
-	0xba, 0xe2, 0x3a, 0x94, 0x42, 0xe2, 0xde, 0xc9, 0x85, 0x44, 0x2e, 0x34, 0x5d, 0xd8, 0xb5, 0xd9,
-	0x53, 0xf2, 0x6d, 0x74, 0x4a, 0xd2, 0xfb, 0xca, 0x41, 0xbe, 0xf2, 0xd9, 0xaa, 0xa7, 0x24, 0x3c,
-	0x1d, 0xff, 0x4d, 0xc0, 0xde, 0x92, 0x13, 0x14, 0x53, 0xae, 0xbc, 0x97, 0x72, 0xf4, 0x5b, 0xf8,
-	0x90, 0xb0, 0xfe, 0x89, 0xd9, 0x25, 0x2e, 0xf5, 0x6d, 0x26, 0x26, 0x12, 0xd3, 0x19, 0x0d, 0x3b,
-	0xc4, 0x93, 0x99, 0x0b, 0xc6, 0x9d, 0x93, 0x9a, 0xe0, 0xf3, 0x09, 0xa4, 0xc1, 0xb9, 0xe8, 0x4b,
-	0xd8, 0x0d, 0x51, 0xb6, 0x63, 0x0d, 0x46, 0xbe, 0x4d, 0x9d, 0x78, 0x2a, 0x77, 0x24, 0xb7, 0x1e,
-	0x32, 0x79, 0xb6, 0x0e, 0x41, 0xc5, 0x51, 0x13, 0x32, 0xf9, 0xd6, 0x94, 0x59, 0xdd, 0x9c, 0xd0,
-	0xf5, 0x80, 0x8c, 0xbe, 0x85, 0x97, 0x5c, 0x41, 0x20, 0x68, 0x3b, 0x66, 0x0c, 0x76, 0x37, 0x22,
-	0x23, 0xd1, 0xbc, 0x53, 0xc6, 0x87, 0xa1, 0x4c, 0xdd, 0x99, 0x74, 0xb7, 0xef, 0x02, 0x01, 0xed,
-	0x1b, 0xd8, 0xa8, 0xd1, 0x21, 0xb6, 0xa3, 0x5e, 0xbd, 0x03, 0x6b, 0xc2, 0xa2, 0x3c, 0x4a, 0x7c,
-	0x81, 0x76, 0x21, 0xdd, 0xe5, 0x62, 0xe1, 0x2c, 0x22, 0x56, 0xda, 0xd7, 0x90, 0x0f, 0xe1, 0x32,
-	0xdd, 0x87, 0xa0, 0x46, 0x57, 0xb8, 0x29, 0x31, 0xe2, 0x24, 0x6f, 0x46, 0x74, 0x01, 0xd1, 0xfe,
-	0x96, 0x80, 0x2d, 0x9e, 0xad, 0xb6, 0x47, 0x26, 0x37, 0xe8, 0x1b, 0x48, 0x31, 0x4f, 0xee, 0xdb,
-	0x6c, 0xa5, 0xb2, 0xac, 0x5a, 0x73, 0xc0, 0x52, 0xb0, 0x68, 0xd0, 0x2e, 0x31, 0x38, 0xbe, 0xf8,
-	0x1f, 0x05, 0x32, 0x21, 0x09, 0xfd, 0x06, 0xd6, 0x78, 0xd9, 0xb8, 0x2b, 0xd9, 0x8a, 0x36, 0xd1,
-	0x4a, 0x58, 0xbf, 0x14, 0x8e, 0x94, 0xa5, 0x53, 0x6e, 0x42, 0xcc, 0x90, 0x02, 0x30, 0x33, 0xdb,
-	0x25, 0x66, 0x66, 0xbb, 0xe0, 0xc2, 0x75, 0xb1, 0xc7, 0x6c, 0xcb, 0x76, 0xf9, 0xe5, 0x34, 0xa6,
-	0x8c, 0x84, 0x77, 0xf4, 0x56, 0x9c, 0x73, 0x1d, 0x30, 0x82, 0xe6, 0x22, 0x47, 0x00, 0x2e, 0x27,
-	0xaa, 0x0a, 0xe2, 0xf6, 0x0f, 0x28, 0xda, 0x5b, 0xd8, 0x09, 0x9c, 0xe6, 0x2e, 0x04, 0x9b, 0x21,
-	0x2c, 0xcb, 0x0b, 0x78, 0xc6, 0xc7, 0xa3, 0x5b, 0x8f, 0x0e, 0x65, 0x69, 0x32, 0x01, 0xe1, 0x8d,
-	0x47, 0x87, 0xc1, 0xa8, 0xc8, 0x99, 0x8c, 0xca, 0xfd, 0x98, 0x0e, 0x96, 0x6d, 0x7a, 0x74, 0x01,
-	0x1b, 0xd1, 0xae, 0x36, 0xe8, 0x80, 0xa0, 0x2c, 0xac, 0xbf, 0x6b, 0x5c, 0x36, 0xae, 0x6e, 0x1a,
-	0xea, 0x07, 0x28, 0x07, 0x99, 0x6a, 0xbb, 0xad, 0xb7, 0xda, 0xba, 0xa1, 0x2a, 0xc1, 0xaa, 0x69,
-	0x5c, 0x35, 0xaf, 0x5a, 0xba, 0xa1, 0x26, 0x50, 0x1e, 0xa0, 0x7a, 0x7e, 0x6e, 0xe8, 0xe7, 0xd5,
-	0xf6, 0x95, 0xa1, 0x26, 0x8f, 0xfe, 0xa5, 0xc0, 0xe6, 0xcc, 0x01, 0x41, 0x08, 0xf2, 0x52, 0x99,
-	0xd9, 0x6a, 0x57, 0xdb, 0xef, 0x5a, 0xea, 0x07, 0x68, 0x07, 0xd4, 0x9a, 0xde, 0xbc, 0x6a, 0xd5,
-	0xdb, 0xa6, 0xa1, 0x9f, 0xe9, 0xf5, 0x6b, 0xbd, 0xa6, 0x2a, 0x81, 0x64, 0x53, 0x6f, 0xd4, 0xea,
-	0x8d, 0x73, 0xb3, 0x7a, 0xd6, 0xae, 0x5f, 0xeb, 0x6a, 0x02, 0x01, 0xa4, 0xe5, 0x77, 0x32, 0xe0,
-	0xd7, 0x1b, 0xf5, 0x76, 0xbd, 0xda, 0xd6, 0x6b, 0xa6, 0xfe, 0x7d, 0xbd, 0xad, 0xa6, 0x90, 0x0a,
-	0xb9, 0x9b, 0x7a, 0xfb, 0xa2, 0x66, 0x54, 0x6f, 0xaa, 0xa7, 0x6f, 0x75, 0x75, 0x2d, 0x40, 0x04,
-	0x3c, 0xbd, 0xa6, 0xa6, 0x03, 0x84, 0xf8, 0x36, 0x5b, 0x6f, 0xab, 0xad, 0x0b, 0xbd, 0xa6, 0xae,
-	0x57, 0xfe, 0xaf, 0xc0, 0x66, 0x35, 0xec, 0x4d, 0xe2, 0x3d, 0x82, 0xfa, 0x80, 0x64, 0x0a, 0x63,
-	0x13, 0x38, 0x3a, 0x5a, 0xda, 0x8d, 0xe7, 0xc6, 0xf4, 0xe2, 0xaf, 0x96, 0xec, 0x95, 0x98, 0x68,
-	0x0d, 0x33, 0x8c, 0x4c, 0xd8, 0x6a, 0x8d, 0x3a, 0x43, 0x7b, 0xca, 0x90, 0xf6, 0x38, 0x38, 0x6e,
-	0x60, 0x91, 0x33, 0xe1, 0xfe, 0xae, 0xfc, 0x4f, 0x89, 0x5e, 0x1e, 0x51, 0x78, 0xdf, 0x43, 0x4e,
-	0xfa, 0xc9, 0x77, 0x0c, 0xfa, 0xe4, 0xc1, 0xe3, 0x12, 0x86, 0xb4, 0xc2, 0xf6, 0x47, 0x3f, 0x40,
-	0x4e, 0x1a, 0x13, 0xeb, 0x15, 0x30, 0xc5, 0xa5, 0xad, 0x75, 0xe6, 0xc1, 0x54, 0xf9, 0xb3, 0x02,
-	0x5b, 0xe1, 0x18, 0x4f, 0xa3, 0x60, 0x3c, 0xd8, 0x93, 0x19, 0x94, 0x2c, 0x52, 0x75, 0xba, 0x4d,
-	0x8f, 0xd2, 0xdb, 0x07, 0x0a, 0x36, 0xf7, 0x4a, 0x29, 0xfe, 0x7a, 0x25, 0x59, 0xe9, 0xc9, 0xbf,
-	0x33, 0xa0, 0x4e, 0xf6, 0xb5, 0x74, 0xe4, 0x07, 0x00, 0xd1, 0xa2, 0x78, 0x61, 0x3f, 0x5d, 0xa6,
-	0x6f, 0xaa, 0x71, 0x2e, 0x2f, 0xe3, 0x4c, 0x83, 0xfc, 0x03, 0x6c, 0xdd, 0x60, 0x9b, 0xbd, 0x89,
-	0x4f, 0x9a, 0xa8, 0xf2, 0xa4, 0xb1, 0x54, 0x18, 0xfc, 0xe2, 0x3d, 0x46, 0xd9, 0x63, 0x05, 0x51,
-	0xc8, 0x4f, 0x4f, 0x51, 0xe8, 0xf3, 0x47, 0x15, 0xc5, 0xa7, 0xb4, 0x62, 0x69, 0x55, 0x71, 0x19,
-	0xf0, 0x00, 0xb6, 0xcf, 0xc2, 0xc1, 0x22, 0x36, 0xa4, 0x1c, 0xae, 0x32, 0x11, 0x09, 0x8b, 0x47,
-	0xab, 0x0f, 0x4f, 0xe8, 0x6e, 0xbe, 0x4f, 0x3d, 0x31, 0xbe, 0xa7, 0xce, 0xe8, 0xe8, 0x8f, 0x0a,
-	0xec, 0x2c, 0x7a, 0x14, 0xa2, 0xc7, 0x2b, 0x34, 0xff, 0x2e, 0x2d, 0x7e, 0xf9, 0x34, 0x90, 0xf4,
-	0x61, 0x04, 0xea, 0xec, 0x8c, 0x8f, 0x96, 0x06, 0xb2, 0xe4, 0x25, 0x51, 0x3c, 0x5e, 0x1d, 0x20,
-	0xcd, 0xfe, 0x3e, 0xda, 0xcc, 0x93, 0x47, 0x02, 0xda, 0x2d, 0x89, 0xbf, 0x3c, 0xa5, 0xf0, 0x2f,
-	0x4f, 0x49, 0x1f, 0xba, 0xec, 0x7e, 0x79, 0x19, 0xe7, 0x1f, 0x18, 0xc7, 0x0a, 0xba, 0x84, 0x8d,
-	0x33, 0xec, 0x50, 0xc7, 0xb6, 0xf0, 0xe0, 0x82, 0xe0, 0xee, 0x52, 0xb5, 0xab, 0x74, 0xb3, 0x4b,
-	0xc8, 0xca, 0x1e, 0x14, 0x84, 0x12, 0x6f, 0x93, 0x53, 0x90, 0x6b, 0x3a, 0x18, 0x39, 0x0c, 0x7b,
-	0xf7, 0x81, 0x54, 0x71, 0x89, 0xc1, 0x4e, 0x9a, 0xaf, 0xbf, 0xf8, 0x39, 0x00, 0x00, 0xff, 0xff,
-	0xc4, 0xad, 0x1e, 0x02, 0x09, 0x13, 0x00, 0x00,
-}
-
-// Reference imports to suppress errors if they are not otherwise used.
-var _ context.Context
-var _ grpc.ClientConn
-
-// This is a compile-time assertion to ensure that this generated file
-// is compatible with the grpc package it is being compiled against.
-const _ = grpc.SupportPackageIsVersion4
-
-// AttesterServiceClient is the client API for AttesterService service.
-//
-// For semantics around ctx use and closing/ending streaming RPCs, please refer to https://godoc.org/google.golang.org/grpc#ClientConn.NewStream.
-type AttesterServiceClient interface {
-	RequestAttestation(ctx context.Context, in *AttestationRequest, opts ...grpc.CallOption) (*v1alpha1.AttestationData, error)
-	SubmitAttestation(ctx context.Context, in *v1alpha1.Attestation, opts ...grpc.CallOption) (*AttestResponse, error)
-}
-
-type attesterServiceClient struct {
-	cc *grpc.ClientConn
-}
-
-func NewAttesterServiceClient(cc *grpc.ClientConn) AttesterServiceClient {
-	return &attesterServiceClient{cc}
-}
-
-func (c *attesterServiceClient) RequestAttestation(ctx context.Context, in *AttestationRequest, opts ...grpc.CallOption) (*v1alpha1.AttestationData, error) {
-	out := new(v1alpha1.AttestationData)
-	err := c.cc.Invoke(ctx, "/ethereum.beacon.rpc.v1.AttesterService/RequestAttestation", in, out, opts...)
-	if err != nil {
-		return nil, err
-	}
-	return out, nil
-}
-
-func (c *attesterServiceClient) SubmitAttestation(ctx context.Context, in *v1alpha1.Attestation, opts ...grpc.CallOption) (*AttestResponse, error) {
-	out := new(AttestResponse)
-	err := c.cc.Invoke(ctx, "/ethereum.beacon.rpc.v1.AttesterService/SubmitAttestation", in, out, opts...)
-	if err != nil {
-		return nil, err
-	}
-	return out, nil
-}
-
-// AttesterServiceServer is the server API for AttesterService service.
-type AttesterServiceServer interface {
-	RequestAttestation(context.Context, *AttestationRequest) (*v1alpha1.AttestationData, error)
-	SubmitAttestation(context.Context, *v1alpha1.Attestation) (*AttestResponse, error)
-}
-
-// UnimplementedAttesterServiceServer can be embedded to have forward compatible implementations.
-type UnimplementedAttesterServiceServer struct {
-}
-
-func (*UnimplementedAttesterServiceServer) RequestAttestation(ctx context.Context, req *AttestationRequest) (*v1alpha1.AttestationData, error) {
-	return nil, status.Errorf(codes.Unimplemented, "method RequestAttestation not implemented")
-}
-func (*UnimplementedAttesterServiceServer) SubmitAttestation(ctx context.Context, req *v1alpha1.Attestation) (*AttestResponse, error) {
-	return nil, status.Errorf(codes.Unimplemented, "method SubmitAttestation not implemented")
-}
-
-func RegisterAttesterServiceServer(s *grpc.Server, srv AttesterServiceServer) {
-	s.RegisterService(&_AttesterService_serviceDesc, srv)
-}
-
-func _AttesterService_RequestAttestation_Handler(srv interface{}, ctx context.Context, dec func(interface{}) error, interceptor grpc.UnaryServerInterceptor) (interface{}, error) {
-	in := new(AttestationRequest)
-	if err := dec(in); err != nil {
-		return nil, err
-	}
-	if interceptor == nil {
-		return srv.(AttesterServiceServer).RequestAttestation(ctx, in)
-	}
-	info := &grpc.UnaryServerInfo{
-		Server:     srv,
-		FullMethod: "/ethereum.beacon.rpc.v1.AttesterService/RequestAttestation",
-	}
-	handler := func(ctx context.Context, req interface{}) (interface{}, error) {
-		return srv.(AttesterServiceServer).RequestAttestation(ctx, req.(*AttestationRequest))
-	}
-	return interceptor(ctx, in, info, handler)
-}
-
-func _AttesterService_SubmitAttestation_Handler(srv interface{}, ctx context.Context, dec func(interface{}) error, interceptor grpc.UnaryServerInterceptor) (interface{}, error) {
-	in := new(v1alpha1.Attestation)
-	if err := dec(in); err != nil {
-		return nil, err
-	}
-	if interceptor == nil {
-		return srv.(AttesterServiceServer).SubmitAttestation(ctx, in)
-	}
-	info := &grpc.UnaryServerInfo{
-		Server:     srv,
-		FullMethod: "/ethereum.beacon.rpc.v1.AttesterService/SubmitAttestation",
-	}
-	handler := func(ctx context.Context, req interface{}) (interface{}, error) {
-		return srv.(AttesterServiceServer).SubmitAttestation(ctx, req.(*v1alpha1.Attestation))
-	}
-	return interceptor(ctx, in, info, handler)
-}
-
-var _AttesterService_serviceDesc = grpc.ServiceDesc{
-	ServiceName: "ethereum.beacon.rpc.v1.AttesterService",
-	HandlerType: (*AttesterServiceServer)(nil),
-	Methods: []grpc.MethodDesc{
-		{
-			MethodName: "RequestAttestation",
-			Handler:    _AttesterService_RequestAttestation_Handler,
-		},
-		{
-			MethodName: "SubmitAttestation",
-			Handler:    _AttesterService_SubmitAttestation_Handler,
-		},
-	},
-	Streams:  []grpc.StreamDesc{},
-	Metadata: "proto/beacon/rpc/v1/services.proto",
-}
-
-// ProposerServiceClient is the client API for ProposerService service.
-//
-// For semantics around ctx use and closing/ending streaming RPCs, please refer to https://godoc.org/google.golang.org/grpc#ClientConn.NewStream.
-type ProposerServiceClient interface {
-	RequestBlock(ctx context.Context, in *BlockRequest, opts ...grpc.CallOption) (*v1alpha1.BeaconBlock, error)
-	ProposeBlock(ctx context.Context, in *v1alpha1.BeaconBlock, opts ...grpc.CallOption) (*ProposeResponse, error)
-}
-
-type proposerServiceClient struct {
-	cc *grpc.ClientConn
-}
-
-func NewProposerServiceClient(cc *grpc.ClientConn) ProposerServiceClient {
-	return &proposerServiceClient{cc}
-}
-
-func (c *proposerServiceClient) RequestBlock(ctx context.Context, in *BlockRequest, opts ...grpc.CallOption) (*v1alpha1.BeaconBlock, error) {
-	out := new(v1alpha1.BeaconBlock)
-	err := c.cc.Invoke(ctx, "/ethereum.beacon.rpc.v1.ProposerService/RequestBlock", in, out, opts...)
-	if err != nil {
-		return nil, err
-	}
-	return out, nil
-}
-
-func (c *proposerServiceClient) ProposeBlock(ctx context.Context, in *v1alpha1.BeaconBlock, opts ...grpc.CallOption) (*ProposeResponse, error) {
-	out := new(ProposeResponse)
-	err := c.cc.Invoke(ctx, "/ethereum.beacon.rpc.v1.ProposerService/ProposeBlock", in, out, opts...)
-	if err != nil {
-		return nil, err
-	}
-	return out, nil
-}
-
-// ProposerServiceServer is the server API for ProposerService service.
-type ProposerServiceServer interface {
-	RequestBlock(context.Context, *BlockRequest) (*v1alpha1.BeaconBlock, error)
-	ProposeBlock(context.Context, *v1alpha1.BeaconBlock) (*ProposeResponse, error)
-}
-
-// UnimplementedProposerServiceServer can be embedded to have forward compatible implementations.
-type UnimplementedProposerServiceServer struct {
-}
-
-func (*UnimplementedProposerServiceServer) RequestBlock(ctx context.Context, req *BlockRequest) (*v1alpha1.BeaconBlock, error) {
-	return nil, status.Errorf(codes.Unimplemented, "method RequestBlock not implemented")
-}
-func (*UnimplementedProposerServiceServer) ProposeBlock(ctx context.Context, req *v1alpha1.BeaconBlock) (*ProposeResponse, error) {
-	return nil, status.Errorf(codes.Unimplemented, "method ProposeBlock not implemented")
-}
-
-func RegisterProposerServiceServer(s *grpc.Server, srv ProposerServiceServer) {
-	s.RegisterService(&_ProposerService_serviceDesc, srv)
-}
-
-func _ProposerService_RequestBlock_Handler(srv interface{}, ctx context.Context, dec func(interface{}) error, interceptor grpc.UnaryServerInterceptor) (interface{}, error) {
-	in := new(BlockRequest)
-	if err := dec(in); err != nil {
-		return nil, err
-	}
-	if interceptor == nil {
-		return srv.(ProposerServiceServer).RequestBlock(ctx, in)
-	}
-	info := &grpc.UnaryServerInfo{
-		Server:     srv,
-		FullMethod: "/ethereum.beacon.rpc.v1.ProposerService/RequestBlock",
-	}
-	handler := func(ctx context.Context, req interface{}) (interface{}, error) {
-		return srv.(ProposerServiceServer).RequestBlock(ctx, req.(*BlockRequest))
-	}
-	return interceptor(ctx, in, info, handler)
-}
-
-func _ProposerService_ProposeBlock_Handler(srv interface{}, ctx context.Context, dec func(interface{}) error, interceptor grpc.UnaryServerInterceptor) (interface{}, error) {
-	in := new(v1alpha1.BeaconBlock)
-	if err := dec(in); err != nil {
-		return nil, err
-	}
-	if interceptor == nil {
-		return srv.(ProposerServiceServer).ProposeBlock(ctx, in)
-	}
-	info := &grpc.UnaryServerInfo{
-		Server:     srv,
-		FullMethod: "/ethereum.beacon.rpc.v1.ProposerService/ProposeBlock",
-	}
-	handler := func(ctx context.Context, req interface{}) (interface{}, error) {
-		return srv.(ProposerServiceServer).ProposeBlock(ctx, req.(*v1alpha1.BeaconBlock))
-	}
-	return interceptor(ctx, in, info, handler)
-}
-
-var _ProposerService_serviceDesc = grpc.ServiceDesc{
-	ServiceName: "ethereum.beacon.rpc.v1.ProposerService",
-	HandlerType: (*ProposerServiceServer)(nil),
-	Methods: []grpc.MethodDesc{
-		{
-			MethodName: "RequestBlock",
-			Handler:    _ProposerService_RequestBlock_Handler,
-		},
-		{
-			MethodName: "ProposeBlock",
-			Handler:    _ProposerService_ProposeBlock_Handler,
-		},
-	},
-	Streams:  []grpc.StreamDesc{},
-	Metadata: "proto/beacon/rpc/v1/services.proto",
-}
-
-// AggregatorServiceClient is the client API for AggregatorService service.
-//
-// For semantics around ctx use and closing/ending streaming RPCs, please refer to https://godoc.org/google.golang.org/grpc#ClientConn.NewStream.
-type AggregatorServiceClient interface {
-	SubmitAggregateAndProof(ctx context.Context, in *AggregationRequest, opts ...grpc.CallOption) (*AggregationResponse, error)
-}
-
-type aggregatorServiceClient struct {
-	cc *grpc.ClientConn
-}
-
-func NewAggregatorServiceClient(cc *grpc.ClientConn) AggregatorServiceClient {
-	return &aggregatorServiceClient{cc}
-}
-
-func (c *aggregatorServiceClient) SubmitAggregateAndProof(ctx context.Context, in *AggregationRequest, opts ...grpc.CallOption) (*AggregationResponse, error) {
-	out := new(AggregationResponse)
-	err := c.cc.Invoke(ctx, "/ethereum.beacon.rpc.v1.AggregatorService/SubmitAggregateAndProof", in, out, opts...)
-	if err != nil {
-		return nil, err
-	}
-	return out, nil
-}
-
-// AggregatorServiceServer is the server API for AggregatorService service.
-type AggregatorServiceServer interface {
-	SubmitAggregateAndProof(context.Context, *AggregationRequest) (*AggregationResponse, error)
-}
-
-// UnimplementedAggregatorServiceServer can be embedded to have forward compatible implementations.
-type UnimplementedAggregatorServiceServer struct {
-}
-
-func (*UnimplementedAggregatorServiceServer) SubmitAggregateAndProof(ctx context.Context, req *AggregationRequest) (*AggregationResponse, error) {
-	return nil, status.Errorf(codes.Unimplemented, "method SubmitAggregateAndProof not implemented")
-}
-
-=======
->>>>>>> e7b94123
 func RegisterAggregatorServiceServer(s *grpc.Server, srv AggregatorServiceServer) {
 	s.RegisterService(&_AggregatorService_serviceDesc, srv)
 }

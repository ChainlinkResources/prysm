--- conflicted
+++ resolved
@@ -270,13 +270,6 @@
     urls = ["https://github.com/edenhill/librdkafka/archive/v1.2.1.tar.gz"],
 )
 
-http_archive(
-    name = "com_github_herumi_bls_eth_go_binary",
-    sha256 = "3b155ff597c307b5b0875c3b1ffc3beaa0a6634ee1cfad8768041b61c47eac39",
-    strip_prefix = "bls-eth-go-binary-946ee977cd0f585757741dda65073cbd84a160ac",
-    url = "https://github.com/prysmaticlabs/bls-eth-go-binary/archive/946ee977cd0f585757741dda65073cbd84a160ac.zip",
-)
-
 # External dependencies
 
 go_repository(
@@ -1298,11 +1291,7 @@
 
 go_repository(
     name = "com_github_prysmaticlabs_ethereumapis",
-<<<<<<< HEAD
     commit = "aae6bf3b3452f7aa4e8f5a88a3ba31c67c0fc7e4",
-=======
-    commit = "25f267e475788bf8e5e01cb9d73cfd0c87020822",
->>>>>>> 5d1c3da8
     importpath = "github.com/prysmaticlabs/ethereumapis",
     patch_args = ["-p1"],
     patches = [
